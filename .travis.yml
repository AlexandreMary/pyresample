--- conflicted
+++ resolved
@@ -4,11 +4,7 @@
   - PYTHON_VERSION=$PYTHON_VERSION
   - NUMPY_VERSION=stable
   - MAIN_CMD='python setup.py'
-<<<<<<< HEAD
-  - CONDA_DEPENDENCIES='xarray dask toolz Cython pykdtree sphinx cartopy pillow matplotlib
-=======
   - CONDA_DEPENDENCIES='xarray dask toolz Cython pykdtree sphinx cartopy rasterio kealib pillow matplotlib
->>>>>>> 84638b5e
     pyyaml pyproj coveralls configobj coverage codecov'
   - SETUP_XVFB=False
   - EVENT_TYPE='push pull_request'
