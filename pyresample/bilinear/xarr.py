"""XArray version of bilinear interpolation."""

import warnings

try:
    from xarray import DataArray
    import dask.array as da
except ImportError:
    DataArray = None
    da = None

import numpy as np

from pyresample._spatial_mp import Proj

from pykdtree.kdtree import KDTree
from pyresample import data_reduce, geometry, CHUNK_SIZE


class XArrayResamplerBilinear(object):
    """Bilinear interpolation using XArray."""

    def __init__(self,
                 source_geo_def,
                 target_geo_def,
                 radius_of_influence,
                 neighbours=32,
                 epsilon=0,
                 reduce_data=True,
                 segments=None):
        """
        Initialize resampler.

        Parameters
        ----------
        source_geo_def : object
            Geometry definition of source
        target_geo_def : object
            Geometry definition of target
        radius_of_influence : float
            Cut off distance in meters
        neighbours : int, optional
            The number of neigbours to consider for each grid point
        epsilon : float, optional
            Allowed uncertainty in meters. Increasing uncertainty
            reduces execution time
        reduce_data : bool, optional
            Perform initial coarse reduction of source dataset in order
            to reduce execution time
        segments : int or None
            Number of segments to use when resampling.
            If set to None an estimate will be calculated

        """
        if da is None:
            raise ImportError("Missing 'xarray' and 'dask' dependencies")

        self.valid_input_index = None
        self.valid_output_index = None
        self.index_array = None
        self.distance_array = None
        self.bilinear_t = None
        self.bilinear_s = None
        self.neighbours = neighbours
        self.epsilon = epsilon
        self.reduce_data = reduce_data
        self.segments = segments
        self.source_geo_def = source_geo_def
        self.target_geo_def = target_geo_def
        self.radius_of_influence = radius_of_influence

    def get_bil_info(self):
        """Return neighbour info.

        Returns
        -------
        t__ : numpy array
            Vertical fractional distances from corner to the new points
        s__ : numpy array
            Horizontal fractional distances from corner to the new points
        input_idxs : numpy array
            Valid indices in the input data
        idx_arr : numpy array
            Mapping array from valid source points to target points

        """
        if self.source_geo_def.size < self.neighbours:
            warnings.warn('Searching for %s neighbours in %s data points' %
                          (self.neighbours, self.source_geo_def.size))

        # Create kd-tree
        valid_input_idx, resample_kdtree = self._create_resample_kdtree()
        # This is a numpy array
        self.valid_input_index = valid_input_idx

        if resample_kdtree.n == 0:
            # Handle if all input data is reduced away
            bilinear_t, bilinear_s, valid_input_index, index_array = \
                _create_empty_bil_info(self.source_geo_def,
                                       self.target_geo_def)
            self.bilinear_t = bilinear_t
            self.bilinear_s = bilinear_s
            self.valid_input_index = valid_input_idx
            self.index_array = index_array

            return bilinear_t, bilinear_s, valid_input_index, index_array

        target_lons, target_lats = self.target_geo_def.get_lonlats()
        valid_output_idx = ((target_lons >= -180) & (target_lons <= 180) &
                            (target_lats <= 90) & (target_lats >= -90))

        index_array, distance_array = self._query_resample_kdtree(
            resample_kdtree, target_lons, target_lats, valid_output_idx)

        # Reduce index reference
        input_size = da.sum(self.valid_input_index)
        index_mask = index_array == input_size
        index_array = da.where(index_mask, 0, index_array)

        # Get output projection as pyproj object
        proj = Proj(self.target_geo_def.proj_str)

        # Get output x/y coordinates
        out_x, out_y = _get_output_xy_dask(self.target_geo_def, proj)

        # Get input x/y coordinates
        in_x, in_y = _get_input_xy_dask(self.source_geo_def, proj,
                                        self.valid_input_index, index_array)

        # Get the four closest corner points around each output location
        pt_1, pt_2, pt_3, pt_4, index_array = \
            _get_bounding_corners_dask(in_x, in_y, out_x, out_y,
                                       self.neighbours, index_array)

        # Calculate vertical and horizontal fractional distances t and s
        t__, s__ = _get_ts_dask(pt_1, pt_2, pt_3, pt_4, out_x, out_y)
        self.bilinear_t, self.bilinear_s = t__, s__

        self.valid_output_index = valid_output_idx
        self.index_array = index_array
        self.distance_array = distance_array

        return (self.bilinear_t, self.bilinear_s, self.valid_input_index,
                self.index_array)

    def get_sample_from_bil_info(self, data, fill_value=np.nan,
                                 output_shape=None):
        """Resample using pre-computed resampling LUTs."""
        if fill_value is None:
            fill_value = np.nan
        # FIXME: can be this made into a dask construct ?
        cols, lines = np.meshgrid(np.arange(data['x'].size),
                                  np.arange(data['y'].size))
        cols = da.ravel(cols)
        lines = da.ravel(lines)
        try:
            self.valid_input_index = self.valid_input_index.compute()
        except AttributeError:
            pass
        vii = self.valid_input_index.squeeze()
        try:
            self.index_array = self.index_array.compute()
        except AttributeError:
            pass

        # ia contains reduced (valid) indices of the source array, and has the
        # shape of the destination array
        ia = self.index_array
        rlines = lines[vii][ia]
        rcols = cols[vii][ia]

        slices = []
        mask_slices = []
        mask_2d_added = False
        coords = {}
        try:
            # FIXME: Use same chunk size as input data
            coord_x, coord_y = self.target_geo_def.get_proj_vectors_dask()
        except AttributeError:
            coord_x, coord_y = None, None

        for _, dim in enumerate(data.dims):
            if dim == 'y':
                slices.append(rlines)
                if not mask_2d_added:
                    mask_slices.append(ia >= self.source_geo_def.size)
                    mask_2d_added = True
                if coord_y is not None:
                    coords[dim] = coord_y
            elif dim == 'x':
                slices.append(rcols)
                if not mask_2d_added:
                    mask_slices.append(ia >= self.source_geo_def.size)
                    mask_2d_added = True
                if coord_x is not None:
                    coords[dim] = coord_x
            else:
                slices.append(slice(None))
                mask_slices.append(slice(None))
                try:
                    coords[dim] = data.coords[dim]
                except KeyError:
                    pass

        res = data.values[tuple(slices)]
        res[tuple(mask_slices)] = fill_value

        try:
            p_1 = res[:, :, 0]
            p_2 = res[:, :, 1]
            p_3 = res[:, :, 2]
            p_4 = res[:, :, 3]
        except IndexError:
            p_1 = res[:, 0]
            p_2 = res[:, 1]
            p_3 = res[:, 2]
            p_4 = res[:, 3]

        s__, t__ = self.bilinear_s, self.bilinear_t

        res = (p_1 * (1 - s__) * (1 - t__) +
               p_2 * s__ * (1 - t__) +
               p_3 * (1 - s__) * t__ +
               p_4 * s__ * t__)

        epsilon = 1e-6
        data_min = da.nanmin(data) - epsilon
        data_max = da.nanmax(data) + epsilon

        idxs = (res > data_max) | (res < data_min)
        res = da.where(idxs, fill_value, res)
        shp = self.target_geo_def.shape
        if data.ndim == 3:
            res = da.reshape(res, (res.shape[0], shp[0], shp[1]))
        else:
            res = da.reshape(res, (shp[0], shp[1]))
        res = DataArray(da.from_array(res, chunks=CHUNK_SIZE),
                        dims=data.dims, coords=coords)

        return res

    def _create_resample_kdtree(self):
        """Set up kd tree on input."""
        # Get input information
        valid_input_index, source_lons, source_lats = \
            _get_valid_input_index_dask(self.source_geo_def,
                                        self.target_geo_def,
                                        self.reduce_data,
                                        self.radius_of_influence)

        # FIXME: Is dask smart enough to only compute the pixels we end up
        #        using even with this complicated indexing
        input_coords = lonlat2xyz(source_lons, source_lats)
        valid_input_index = da.ravel(valid_input_index)
        input_coords = input_coords[valid_input_index, :]
        input_coords = input_coords.compute()
        # Build kd-tree on input
        input_coords = input_coords.astype(np.float)
        valid_input_index, input_coords = da.compute(valid_input_index,
                                                     input_coords)
        return valid_input_index, KDTree(input_coords)

    def _query_resample_kdtree(self,
                               resample_kdtree,
                               tlons,
                               tlats,
                               valid_oi,
                               reduce_data=True):
        """Query kd-tree on slice of target coordinates."""
<<<<<<< HEAD
=======
#        res = da.map_blocks(query_no_distance, tlons, tlats,
#                            valid_oi, dtype=np.int, kdtree=resample_kdtree,
#                            neighbours=self.neighbours, epsilon=self.epsilon,
#                            radius=self.radius_of_influence)
>>>>>>> cd51383d
        res = query_no_distance(tlons, tlats,
                                valid_oi, resample_kdtree,
                                self.neighbours, self.epsilon,
                                self.radius_of_influence)
        return res, None


def _get_fill_mask_value(data_dtype):
    """Return the maximum value of dtype."""
    if issubclass(data_dtype.type, np.floating):
        fill_value = np.finfo(data_dtype.type).max
    elif issubclass(data_dtype.type, np.integer):
        fill_value = np.iinfo(data_dtype.type).max
    else:
        raise TypeError('Type %s is unsupported for masked fill values' %
                        data_dtype.type)
    return fill_value


def _get_output_xy_dask(target_geo_def, proj):
    """Get x/y coordinates of the target grid."""
    # Read output coordinates
    out_lons, out_lats = target_geo_def.get_lonlats_dask()

    # Mask invalid coordinates
    out_lons, out_lats = _mask_coordinates_dask(out_lons, out_lats)

    # Convert coordinates to output projection x/y space
    res = da.dstack(proj(out_lons.compute(), out_lats.compute()))
    out_x = da.ravel(res[:, :, 0])
    out_y = da.ravel(res[:, :, 1])

    return out_x, out_y


def _get_input_xy_dask(source_geo_def, proj, input_idxs, idx_ref):
    """Get x/y coordinates for the input area and reduce the data."""
    in_lons, in_lats = source_geo_def.get_lonlats(chunks=CHUNK_SIZE)

    # Mask invalid values
    in_lons, in_lats = _mask_coordinates_dask(in_lons, in_lats)

    # Select valid locations
    # TODO: direct indexing w/o .compute() results in
    # "ValueError: object too deep for desired array

    in_lons = da.ravel(in_lons)
    in_lons = in_lons.compute()
    in_lons = in_lons[input_idxs]
    in_lats = da.ravel(in_lats)
    in_lats = in_lats.compute()
    in_lats = in_lats[input_idxs]

    # Expand input coordinates for each output location
    # in_lons = in_lons.compute()
    in_lons = in_lons[idx_ref]
    # in_lats = in_lats.compute()
    in_lats = in_lats[idx_ref]

    # Convert coordinates to output projection x/y space
    in_x, in_y = proj(in_lons, in_lats)

    return in_x, in_y


def _run_proj(proj, lons, lats):
    return da.dstack(proj(lons, lats))


def _mask_coordinates_dask(lons, lats):
    """Mask invalid coordinate values."""
    # lons = da.ravel(lons)
    # lats = da.ravel(lats)
    idxs = ((lons < -180.) | (lons > 180.) |
            (lats < -90.) | (lats > 90.))
    lons = da.where(idxs, np.nan, lons)
    lats = da.where(idxs, np.nan, lats)

    return lons, lats


def _get_bounding_corners_dask(in_x, in_y, out_x, out_y, neighbours, idx_ref):
    """Get bounding corners.

    Get four closest locations from (in_x, in_y) so that they form a
    bounding rectangle around the requested location given by (out_x,
    out_y).
<<<<<<< HEAD

=======
>>>>>>> cd51383d
    """
    # Find four closest pixels around the target location

    # FIXME: how to daskify?
    # Tile output coordinates to same shape as neighbour info
    # Replacing with da.transpose and da.tile doesn't work
    out_x_tile = np.reshape(np.tile(out_x, neighbours),
                            (neighbours, out_x.size)).T
    out_y_tile = np.reshape(np.tile(out_y, neighbours),
                            (neighbours, out_y.size)).T

    # Get differences in both directions
    x_diff = out_x_tile - in_x
    y_diff = out_y_tile - in_y

    stride = np.arange(x_diff.shape[0])

    # Upper left source pixel
    valid = (x_diff > 0) & (y_diff < 0)
    x_1, y_1, idx_1 = _get_corner_dask(stride, valid, in_x, in_y, idx_ref)

    # Upper right source pixel
    valid = (x_diff < 0) & (y_diff < 0)
    x_2, y_2, idx_2 = _get_corner_dask(stride, valid, in_x, in_y, idx_ref)

    # Lower left source pixel
    valid = (x_diff > 0) & (y_diff > 0)
    x_3, y_3, idx_3 = _get_corner_dask(stride, valid, in_x, in_y, idx_ref)

    # Lower right source pixel
    valid = (x_diff < 0) & (y_diff > 0)
    x_4, y_4, idx_4 = _get_corner_dask(stride, valid, in_x, in_y, idx_ref)

    # Combine sorted indices to idx_ref
    idx_ref = np.transpose(np.vstack((idx_1, idx_2, idx_3, idx_4)))

    return (np.transpose(np.vstack((x_1, y_1))),
            np.transpose(np.vstack((x_2, y_2))),
            np.transpose(np.vstack((x_3, y_3))),
            np.transpose(np.vstack((x_4, y_4))),
            idx_ref)


def _get_corner_dask(stride, valid, in_x, in_y, idx_ref):
    """Get closest set of coordinates from the *valid* locations."""
    # Find the closest valid pixels, if any
    idxs = np.argmax(valid, axis=1)
    # Check which of these were actually valid
    invalid = np.invert(np.max(valid, axis=1))

    # idxs = idxs.compute()
    idx_ref = idx_ref.compute()

    # Replace invalid points with np.nan
    x__ = in_x[stride, idxs]  # TODO: daskify
    x__ = np.where(invalid, np.nan, x__)
    y__ = in_y[stride, idxs]  # TODO: daskify
    y__ = np.where(invalid, np.nan, y__)

    idx = idx_ref[stride, idxs]  # TODO: daskify

    return x__, y__, idx


def _get_ts_dask(pt_1, pt_2, pt_3, pt_4, out_x, out_y):
    """Calculate vertical and horizontal fractional distances t and s."""
    # General case, ie. where the the corners form an irregular rectangle
    t__, s__ = _get_ts_irregular_dask(pt_1, pt_2, pt_3, pt_4, out_y, out_x)

    # Cases where verticals are parallel
    idxs = da.isnan(t__) | da.isnan(s__)
    # Remove extra dimensions
    idxs = da.ravel(idxs)

    if da.any(idxs):
        t_new, s_new = _get_ts_uprights_parallel_dask(pt_1, pt_2,
                                                      pt_3, pt_4,
                                                      out_y, out_x)

        t__ = da.where(idxs, t_new, t__)
        s__ = da.where(idxs, s_new, s__)

    # Cases where both verticals and horizontals are parallel
    idxs = da.isnan(t__) | da.isnan(s__)
    # Remove extra dimensions
    idxs = da.ravel(idxs)
    if da.any(idxs):
        t_new, s_new = _get_ts_parallellogram_dask(pt_1, pt_2, pt_3,
                                                   out_y, out_x)
        t__ = da.where(idxs, t_new, t__)
        s__ = da.where(idxs, s_new, s__)

    idxs = (t__ < 0) | (t__ > 1) | (s__ < 0) | (s__ > 1)
    t__ = da.where(idxs, np.nan, t__)
    s__ = da.where(idxs, np.nan, s__)

    return t__, s__


def _get_ts_irregular_dask(pt_1, pt_2, pt_3, pt_4, out_y, out_x):
    """Get parameters for the case where none of the sides are parallel."""
    # Get parameters for the quadratic equation
    # TODO: check if needs daskifying
    a__, b__, c__ = _calc_abc_dask(pt_1, pt_2, pt_3, pt_4, out_y, out_x)

    # Get the valid roots from interval [0, 1]
    t__ = _solve_quadratic_dask(a__, b__, c__, min_val=0., max_val=1.)

    # Calculate parameter s
    s__ = _solve_another_fractional_distance_dask(t__, pt_1[:, 1], pt_3[:, 1],
                                                  pt_2[:, 1], pt_4[:, 1], out_y)

    return t__, s__


# Might not need daskifying
def _calc_abc_dask(pt_1, pt_2, pt_3, pt_4, out_y, out_x):
    """Calculate coefficients for quadratic equation.

    In this order of arguments used for _get_ts_irregular() and
    _get_ts_uprights().  For _get_ts_uprights switch order of pt_2 and
    pt_3.
<<<<<<< HEAD

=======
>>>>>>> cd51383d
    """
    # Pairwise longitudal separations between reference points
    x_21 = pt_2[:, 0] - pt_1[:, 0]
    x_31 = pt_3[:, 0] - pt_1[:, 0]
    x_42 = pt_4[:, 0] - pt_2[:, 0]

    # Pairwise latitudal separations between reference points
    y_21 = pt_2[:, 1] - pt_1[:, 1]
    y_31 = pt_3[:, 1] - pt_1[:, 1]
    y_42 = pt_4[:, 1] - pt_2[:, 1]

    a__ = x_31 * y_42 - y_31 * x_42
    b__ = out_y * (x_42 - x_31) - out_x * (y_42 - y_31) + \
        x_31 * pt_2[:, 1] - y_31 * pt_2[:, 0] + \
        y_42 * pt_1[:, 0] - x_42 * pt_1[:, 1]
    c__ = out_y * x_21 - out_x * y_21 + pt_1[:, 0] * pt_2[:, 1] - \
        pt_2[:, 0] * pt_1[:, 1]

    return a__, b__, c__


def _solve_quadratic_dask(a__, b__, c__, min_val=0.0, max_val=1.0):
    """Solve quadratic equation.

    Solve quadratic equation and return the valid roots from interval
<<<<<<< HEAD
    [*min_val*, *max_val*].

=======
    [*min_val*, *max_val*]
>>>>>>> cd51383d
    """
    discriminant = b__ * b__ - 4 * a__ * c__

    # Solve the quadratic polynomial
    x_1 = (-b__ + da.sqrt(discriminant)) / (2 * a__)
    x_2 = (-b__ - da.sqrt(discriminant)) / (2 * a__)

    # Find valid solutions, ie. 0 <= t <= 1
    idxs = (x_1 < min_val) | (x_1 > max_val)
    x__ = da.where(idxs, x_2, x_1)

    idxs = (x__ < min_val) | (x__ > max_val)
    x__ = da.where(idxs, np.nan, x__)

    return x__


def _solve_another_fractional_distance_dask(f__, y_1, y_2, y_3, y_4, out_y):
    """Solve parameter t__ from s__, or vice versa.

    For solving s__, switch order of y_2 and y_3.
    """
    y_21 = y_2 - y_1
    y_43 = y_4 - y_3

    g__ = ((out_y - y_1 - y_21 * f__) /
           (y_3 + y_43 * f__ - y_1 - y_21 * f__))

    # Limit values to interval [0, 1]
    idxs = (g__ < 0) | (g__ > 1)
    g__ = da.where(idxs, np.nan, g__)

    return g__


def _get_ts_uprights_parallel_dask(pt_1, pt_2, pt_3, pt_4, out_y, out_x):
    """Get parameters for the case where uprights are parallel."""
    # Get parameters for the quadratic equation
    a__, b__, c__ = _calc_abc_dask(pt_1, pt_3, pt_2, pt_4, out_y, out_x)

    # Get the valid roots from interval [0, 1]
    s__ = _solve_quadratic_dask(a__, b__, c__, min_val=0., max_val=1.)

    # Calculate parameter t
    t__ = _solve_another_fractional_distance_dask(s__, pt_1[:, 1], pt_2[:, 1],
                                                  pt_3[:, 1], pt_4[:, 1], out_y)

    return t__, s__


def _get_ts_parallellogram_dask(pt_1, pt_2, pt_3, out_y, out_x):
    """Get parameters for the case where uprights are parallel."""
    # Pairwise longitudal separations between reference points
    x_21 = pt_2[:, 0] - pt_1[:, 0]
    x_31 = pt_3[:, 0] - pt_1[:, 0]

    # Pairwise latitudal separations between reference points
    y_21 = pt_2[:, 1] - pt_1[:, 1]
    y_31 = pt_3[:, 1] - pt_1[:, 1]

    t__ = (x_21 * (out_y - pt_1[:, 1]) - y_21 * (out_x - pt_1[:, 0])) / \
          (x_21 * y_31 - y_21 * x_31)
    idxs = (t__ < 0.) | (t__ > 1.)
    t__ = da.where(idxs, np.nan, t__)

    s__ = (out_x - pt_1[:, 0] + x_31 * t__) / x_21
    idxs = (s__ < 0.) | (s__ > 1.)
    s__ = da.where(idxs, np.nan, s__)

    return t__, s__


def _check_data_shape_dask(data, input_idxs):
    """Check data shape and adjust if necessary."""
    # Handle multiple datasets
    if data.ndim > 2 and data.shape[0] * data.shape[1] == input_idxs.shape[0]:
        data = da.reshape(data, data.shape[0] * data.shape[1], data.shape[2])
    # Also ravel single dataset
    elif data.shape[0] != input_idxs.size:
        data = da.ravel(data)

    # Ensure two dimensions
    if data.ndim == 1:
        data = da.reshape(data, (data.size, 1))

    return data


def query_no_distance(target_lons, target_lats,
                      valid_output_index, kdtree, neighbours, epsilon, radius):
    """Query the kdtree. No distances are returned."""
    voi = valid_output_index
    voir = da.ravel(voi)
    target_lons_valid = da.ravel(target_lons)[voir]
    target_lats_valid = da.ravel(target_lats)[voir]

    coords = lonlat2xyz(target_lons_valid, target_lats_valid)
    distance_array, index_array = kdtree.query(
        coords.compute(),
        k=neighbours,
        eps=epsilon,
        distance_upper_bound=radius)

    return index_array


def _get_valid_input_index_dask(source_geo_def,
                                target_geo_def,
                                reduce_data,
<<<<<<< HEAD
                                radius_of_influence,
                                nprocs=1):
    """Find indices of reduced inputput data."""
    source_lons, source_lats = source_geo_def.get_lonlats_dask()
=======
                                radius_of_influence):
    """Find indices of reduced inputput data."""
    source_lons, source_lats = source_geo_def.get_lonlats(chunks=CHUNK_SIZE)
>>>>>>> cd51383d
    source_lons = da.ravel(source_lons)
    source_lats = da.ravel(source_lats)

    if source_lons.size == 0 or source_lats.size == 0:
        raise ValueError('Cannot resample empty data set')
    elif source_lons.size != source_lats.size or \
            source_lons.shape != source_lats.shape:
        raise ValueError('Mismatch between lons and lats')

    # Remove illegal values
    valid_input_index = ((source_lons >= -180) & (source_lons <= 180) &
                         (source_lats <= 90) & (source_lats >= -90))

    if reduce_data:
        # Reduce dataset
        if (isinstance(source_geo_def, geometry.CoordinateDefinition) and
            isinstance(target_geo_def, (geometry.GridDefinition,
                                        geometry.AreaDefinition))) or \
           (isinstance(source_geo_def, (geometry.GridDefinition,
                                        geometry.AreaDefinition)) and
            isinstance(target_geo_def, (geometry.GridDefinition,
                                        geometry.AreaDefinition))):
            # Resampling from swath to grid or from grid to grid
            lonlat_boundary = target_geo_def.get_boundary_lonlats()

            # Combine reduced and legal values
            valid_input_index &= \
                data_reduce.get_valid_index_from_lonlat_boundaries(
                    lonlat_boundary[0],
                    lonlat_boundary[1],
                    source_lons, source_lats,
                    radius_of_influence)

    if (isinstance(valid_input_index, np.ma.core.MaskedArray)):
        # Make sure valid_input_index is not a masked array
        valid_input_index = valid_input_index.filled(False)

    return valid_input_index, source_lons, source_lats


def lonlat2xyz(lons, lats):
<<<<<<< HEAD
    """Convert geographic coordinates to cartesian 3D coordinates."""
=======
    """Conver geographic coordinates to cartesian 3D coordinates."""
>>>>>>> cd51383d
    R = 6370997.0
    x_coords = R * da.cos(da.deg2rad(lats)) * da.cos(da.deg2rad(lons))
    y_coords = R * da.cos(da.deg2rad(lats)) * da.sin(da.deg2rad(lons))
    z_coords = R * da.sin(da.deg2rad(lats))

    return da.stack(
        (x_coords.ravel(), y_coords.ravel(), z_coords.ravel()), axis=-1)


def _create_empty_bil_info(source_geo_def, target_geo_def):
    """Create dummy info for empty result set."""
    valid_input_index = np.ones(source_geo_def.size, dtype=np.bool)
    index_array = np.ones((target_geo_def.size, 4), dtype=np.int32)
    bilinear_s = np.nan * np.zeros(target_geo_def.size)
    bilinear_t = np.nan * np.zeros(target_geo_def.size)

    return bilinear_t, bilinear_s, valid_input_index, index_array<|MERGE_RESOLUTION|>--- conflicted
+++ resolved
@@ -267,13 +267,6 @@
                                valid_oi,
                                reduce_data=True):
         """Query kd-tree on slice of target coordinates."""
-<<<<<<< HEAD
-=======
-#        res = da.map_blocks(query_no_distance, tlons, tlats,
-#                            valid_oi, dtype=np.int, kdtree=resample_kdtree,
-#                            neighbours=self.neighbours, epsilon=self.epsilon,
-#                            radius=self.radius_of_influence)
->>>>>>> cd51383d
         res = query_no_distance(tlons, tlats,
                                 valid_oi, resample_kdtree,
                                 self.neighbours, self.epsilon,
@@ -361,10 +354,7 @@
     Get four closest locations from (in_x, in_y) so that they form a
     bounding rectangle around the requested location given by (out_x,
     out_y).
-<<<<<<< HEAD
-
-=======
->>>>>>> cd51383d
+
     """
     # Find four closest pixels around the target location
 
@@ -487,10 +477,7 @@
     In this order of arguments used for _get_ts_irregular() and
     _get_ts_uprights().  For _get_ts_uprights switch order of pt_2 and
     pt_3.
-<<<<<<< HEAD
-
-=======
->>>>>>> cd51383d
+
     """
     # Pairwise longitudal separations between reference points
     x_21 = pt_2[:, 0] - pt_1[:, 0]
@@ -516,12 +503,8 @@
     """Solve quadratic equation.
 
     Solve quadratic equation and return the valid roots from interval
-<<<<<<< HEAD
     [*min_val*, *max_val*].
 
-=======
-    [*min_val*, *max_val*]
->>>>>>> cd51383d
     """
     discriminant = b__ * b__ - 4 * a__ * c__
 
@@ -631,16 +614,9 @@
 def _get_valid_input_index_dask(source_geo_def,
                                 target_geo_def,
                                 reduce_data,
-<<<<<<< HEAD
-                                radius_of_influence,
-                                nprocs=1):
-    """Find indices of reduced inputput data."""
-    source_lons, source_lats = source_geo_def.get_lonlats_dask()
-=======
                                 radius_of_influence):
     """Find indices of reduced inputput data."""
     source_lons, source_lats = source_geo_def.get_lonlats(chunks=CHUNK_SIZE)
->>>>>>> cd51383d
     source_lons = da.ravel(source_lons)
     source_lats = da.ravel(source_lats)
 
@@ -682,11 +658,7 @@
 
 
 def lonlat2xyz(lons, lats):
-<<<<<<< HEAD
     """Convert geographic coordinates to cartesian 3D coordinates."""
-=======
-    """Conver geographic coordinates to cartesian 3D coordinates."""
->>>>>>> cd51383d
     R = 6370997.0
     x_coords = R * da.cos(da.deg2rad(lats)) * da.cos(da.deg2rad(lons))
     y_coords = R * da.cos(da.deg2rad(lats)) * da.sin(da.deg2rad(lons))
