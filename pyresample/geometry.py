#!/usr/bin/env python
# -*- coding: utf-8 -*-
# pyresample, Resampling of remote sensing image data in python
#
# Copyright (C) 2010-2016
#
# Authors:
#    Esben S. Nielsen
#    Thomas Lavergne
#    Adam Dybbroe
#
# This program is free software: you can redistribute it and/or modify it under
# the terms of the GNU Lesser General Public License as published by the Free
# Software Foundation, either version 3 of the License, or (at your option) any
# later version.
#
# This program is distributed in the hope that it will be useful, but WITHOUT
# ANY WARRANTY; without even the implied warranty of MERCHANTABILITY or FITNESS
# FOR A PARTICULAR PURPOSE.  See the GNU Lesser General Public License for more
# details.
#
# You should have received a copy of the GNU Lesser General Public License
# along with this program.  If not, see <http://www.gnu.org/licenses/>.

"""Classes for geometry operations"""

import hashlib
import warnings
from collections import OrderedDict
from logging import getLogger

import numpy as np
import yaml
from pyproj import Geod

from pyresample import CHUNK_SIZE, utils
from pyresample._spatial_mp import Cartesian, Cartesian_MP, Proj, Proj_MP
from pyresample.boundary import AreaDefBoundary, Boundary, SimpleBoundary

try:
    from xarray import DataArray
except ImportError:
    DataArray = np.ndarray

logger = getLogger(__name__)


class DimensionError(ValueError):
    pass


class IncompatibleAreas(ValueError):
    """Error when the areas to combine are not compatible."""


class BaseDefinition(object):
    """Base class for geometry definitions.

    .. versionchanged:: 1.8.0

        `BaseDefinition` no longer checks the validity of the provided
        longitude and latitude coordinates to improve performance. Longitude
        arrays are expected to be between -180 and 180 degrees, latitude -90
        to 90 degrees. Use `pyresample.utils.check_and_wrap` to preprocess
        your arrays.

    """

    def __init__(self, lons=None, lats=None, nprocs=1):
        if type(lons) != type(lats):
            raise TypeError('lons and lats must be of same type')
        elif lons is not None:
            if not isinstance(lons, (np.ndarray, DataArray)):
                lons = np.asanyarray(lons)
                lats = np.asanyarray(lats)
            if lons.shape != lats.shape:
                raise ValueError('lons and lats must have same shape')

        self.nprocs = nprocs
        self.lats = lats
        self.lons = lons
        self.ndim = None
        self.cartesian_coords = None
        self.hash = None

    def __getitem__(self, key):
        """Slice a 2D geographic definition."""
        y_slice, x_slice = key
        return self.__class__(
            lons=self.lons[y_slice, x_slice],
            lats=self.lats[y_slice, x_slice],
            nprocs=self.nprocs
        )

    def __hash__(self):
        """Compute the hash of this object."""
        if self.hash is None:
            self.hash = int(self.update_hash().hexdigest(), 16)
        return self.hash

    def __eq__(self, other):
        """Test for approximate equality"""
        if self is other:
            return True
        if other.lons is None or other.lats is None:
            other_lons, other_lats = other.get_lonlats()
        else:
            other_lons = other.lons
            other_lats = other.lats

        if self.lons is None or self.lats is None:
            self_lons, self_lats = self.get_lonlats()
        else:
            self_lons = self.lons
            self_lats = self.lats

        if self_lons is other_lons and self_lats is other_lats:
            return True
        if isinstance(self_lons, DataArray) and np.ndarray is not DataArray:
            self_lons = self_lons.data
            self_lats = self_lats.data
        if isinstance(other_lons, DataArray) and np.ndarray is not DataArray:
            other_lons = other_lons.data
            other_lats = other_lats.data
        try:
            from dask.array import allclose
        except ImportError:
            from numpy import allclose
        try:
            return (allclose(self_lons, other_lons, atol=1e-6, rtol=5e-9, equal_nan=True) and
                    allclose(self_lats, other_lats, atol=1e-6, rtol=5e-9, equal_nan=True))
        except (AttributeError, ValueError):
            return False

    def __ne__(self, other):
        """Test for approximate equality"""

        return not self.__eq__(other)

    def get_area_extent_for_subset(self, row_LR, col_LR, row_UL, col_UL):
        """Calculate extent for a subdomain of this area

        Rows are counted from upper left to lower left and columns are
        counted from upper left to upper right.

        Args:
            row_LR (int): row of the lower right pixel
            col_LR (int): col of the lower right pixel
            row_UL (int): row of the upper left pixel
            col_UL (int): col of the upper left pixel

        Returns:
            area_extent (tuple):
                Area extent (LL_x, LL_y, UR_x, UR_y) of the subset

        Author:
            Ulrich Hamann

        """

        (a, b) = self.get_proj_coords(data_slice=(row_LR, col_LR))
        a = a - 0.5 * self.pixel_size_x
        b = b - 0.5 * self.pixel_size_y
        (c, d) = self.get_proj_coords(data_slice=(row_UL, col_UL))
        c = c + 0.5 * self.pixel_size_x
        d = d + 0.5 * self.pixel_size_y

        return a, b, c, d

    def get_lonlat(self, row, col):
        """Retrieve lon and lat of single pixel

        Parameters
        ----------
        row : int
        col : int

        Returns
        -------
        (lon, lat) : tuple of floats
        """

        if self.ndim != 2:
            raise DimensionError(('operation undefined '
                                  'for %sD geometry ') % self.ndim)
        elif self.lons is None or self.lats is None:
            raise ValueError('lon/lat values are not defined')
        return self.lons[row, col], self.lats[row, col]

    def get_lonlats(self, data_slice=None, chunks=None, **kwargs):
        """Get longitude and latitude arrays representing this geometry.

        Returns
        -------
        (lon, lat) : tuple of numpy arrays
            If `chunks` is provided then the arrays will be dask arrays
            with the provided chunk size. If `chunks` is not provided then
            the returned arrays are the same as the internal data types
            of this geometry object (numpy or dask).

        """
        lons = self.lons
        lats = self.lats
        if lons is None or lats is None:
            raise ValueError('lon/lat values are not defined')
        elif DataArray is not np.ndarray and isinstance(lons, DataArray):
            # lons/lats are xarray DataArray objects, use numpy/dask array underneath
            lons = lons.data
            lats = lats.data

        if chunks is not None:
            import dask.array as da
            if isinstance(lons, da.Array):
                # rechunk to this specific chunk size
                lons = lons.rechunk(chunks)
                lats = lats.rechunk(chunks)
            elif not isinstance(lons, da.Array):
                # convert numpy array to dask array
                lons = da.from_array(np.asanyarray(lons), chunks=chunks)
                lats = da.from_array(np.asanyarray(lats), chunks=chunks)
        if data_slice is not None:
            lons, lats = lons[data_slice], lats[data_slice]
        return lons, lats

    def get_lonlats_dask(self, chunks=None):
        """Get the lon lats as a single dask array."""
        warnings.warn("'get_lonlats_dask' is deprecated, please use "
                      "'get_lonlats' with the 'chunks' keyword argument specified.", DeprecationWarning)
        if chunks is None:
            chunks = CHUNK_SIZE  # FUTURE: Use a global config object instead
        return self.get_lonlats(chunks=chunks)

    def get_boundary_lonlats(self):
        """Return Boundary objects."""
        s1_lon, s1_lat = self.get_lonlats(data_slice=(0, slice(None)))
        s2_lon, s2_lat = self.get_lonlats(data_slice=(slice(None), -1))
        s3_lon, s3_lat = self.get_lonlats(data_slice=(-1, slice(None, None, -1)))
        s4_lon, s4_lat = self.get_lonlats(data_slice=(slice(None, None, -1), 0))
        return (SimpleBoundary(s1_lon.squeeze(), s2_lon.squeeze(), s3_lon.squeeze(), s4_lon.squeeze()),
                SimpleBoundary(s1_lat.squeeze(), s2_lat.squeeze(), s3_lat.squeeze(), s4_lat.squeeze()))

    def get_bbox_lonlats(self):
        """Returns the bounding box lons and lats"""

        s1_lon, s1_lat = self.get_lonlats(data_slice=(0, slice(None)))
        s2_lon, s2_lat = self.get_lonlats(data_slice=(slice(None), -1))
        s3_lon, s3_lat = self.get_lonlats(data_slice=(-1, slice(None, None, -1)))
        s4_lon, s4_lat = self.get_lonlats(data_slice=(slice(None, None, -1), 0))
        return zip(*[(s1_lon.squeeze(), s1_lat.squeeze()),
                     (s2_lon.squeeze(), s2_lat.squeeze()),
                     (s3_lon.squeeze(), s3_lat.squeeze()),
                     (s4_lon.squeeze(), s4_lat.squeeze())])

    def get_cartesian_coords(self, nprocs=None, data_slice=None, cache=False):
        """Retrieve cartesian coordinates of geometry definition

        Parameters
        ----------
        nprocs : int, optional
            Number of processor cores to be used.
            Defaults to the nprocs set when instantiating object
        data_slice : slice object, optional
            Calculate only cartesian coordnates for the defined slice
        cache : bool, optional
            Store result the result. Requires data_slice to be None

        Returns
        -------
        cartesian_coords : numpy array
        """
        if cache:
            warnings.warn("'cache' keyword argument will be removed in the "
                          "future and data will not be cached.", PendingDeprecationWarning)

        if self.cartesian_coords is None:
            # Coordinates are not cached
            if nprocs is None:
                nprocs = self.nprocs

            if data_slice is None:
                # Use full slice
                data_slice = slice(None)

            lons, lats = self.get_lonlats(nprocs=nprocs, data_slice=data_slice)

            if nprocs > 1:
                cartesian = Cartesian_MP(nprocs)
            else:
                cartesian = Cartesian()

            cartesian_coords = cartesian.transform_lonlats(np.ravel(lons), np.ravel(lats))
            if isinstance(lons, np.ndarray) and lons.ndim > 1:
                # Reshape to correct shape
                cartesian_coords = cartesian_coords.reshape(lons.shape[0], lons.shape[1], 3)

            if cache and data_slice is None:
                self.cartesian_coords = cartesian_coords
        else:
            # Coordinates are cached
            if data_slice is None:
                cartesian_coords = self.cartesian_coords
            else:
                cartesian_coords = self.cartesian_coords[data_slice]

        return cartesian_coords

    @property
    def corners(self):
        """Returns the corners of the current area.
        """
        from pyresample.spherical_geometry import Coordinate
        return [Coordinate(*self.get_lonlat(0, 0)),
                Coordinate(*self.get_lonlat(0, -1)),
                Coordinate(*self.get_lonlat(-1, -1)),
                Coordinate(*self.get_lonlat(-1, 0))]

    def __contains__(self, point):
        """Is a point inside the 4 corners of the current area? This uses
        great circle arcs as area boundaries.
        """
        from pyresample.spherical_geometry import point_inside, Coordinate
        corners = self.corners

        if isinstance(point, tuple):
            return point_inside(Coordinate(*point), corners)
        else:
            return point_inside(point, corners)

    def overlaps(self, other):
        """Tests if the current area overlaps the *other* area. This is based
        solely on the corners of areas, assuming the boundaries to be great
        circles.

        Parameters
        ----------
        other : object
            Instance of subclass of BaseDefinition

        Returns
        -------
        overlaps : bool
        """

        from pyresample.spherical_geometry import Arc

        self_corners = self.corners

        other_corners = other.corners

        for i in self_corners:
            if i in other:
                return True
        for i in other_corners:
            if i in self:
                return True

        self_arc1 = Arc(self_corners[0], self_corners[1])
        self_arc2 = Arc(self_corners[1], self_corners[2])
        self_arc3 = Arc(self_corners[2], self_corners[3])
        self_arc4 = Arc(self_corners[3], self_corners[0])

        other_arc1 = Arc(other_corners[0], other_corners[1])
        other_arc2 = Arc(other_corners[1], other_corners[2])
        other_arc3 = Arc(other_corners[2], other_corners[3])
        other_arc4 = Arc(other_corners[3], other_corners[0])

        for i in (self_arc1, self_arc2, self_arc3, self_arc4):
            for j in (other_arc1, other_arc2, other_arc3, other_arc4):
                if i.intersects(j):
                    return True
        return False

    def get_area(self):
        """Get the area of the convex area defined by the corners of the current
        area.
        """
        from pyresample.spherical_geometry import get_polygon_area

        return get_polygon_area(self.corners)

    def intersection(self, other):
        """Returns the corners of the intersection polygon of the current area
        with *other*.

        Parameters
        ----------
        other : object
            Instance of subclass of BaseDefinition

        Returns
        -------
        (corner1, corner2, corner3, corner4) : tuple of points
        """
        from pyresample.spherical_geometry import intersection_polygon
        return intersection_polygon(self.corners, other.corners)

    def overlap_rate(self, other):
        """Get how much the current area overlaps an *other* area.

        Parameters
        ----------
        other : object
            Instance of subclass of BaseDefinition

        Returns
        -------
        overlap_rate : float
        """

        from pyresample.spherical_geometry import get_polygon_area
        other_area = other.get_area()
        inter_area = get_polygon_area(self.intersection(other))
        return inter_area / other_area

    def get_area_slices(self, area_to_cover):
        """Compute the slice to read based on an `area_to_cover`."""
        raise NotImplementedError


class CoordinateDefinition(BaseDefinition):
    """Base class for geometry definitions defined by lons and lats only"""

    def __init__(self, lons, lats, nprocs=1):
        if not isinstance(lons, (np.ndarray, DataArray)):
            lons = np.asanyarray(lons)
            lats = np.asanyarray(lats)
        super(CoordinateDefinition, self).__init__(lons, lats, nprocs)
        if lons.shape == lats.shape and lons.dtype == lats.dtype:
            self.shape = lons.shape
            self.size = lons.size
            self.ndim = lons.ndim
            self.dtype = lons.dtype
        else:
            raise ValueError(('%s must be created with either '
                              'lon/lats of the same shape with same dtype') %
                             self.__class__.__name__)

    def concatenate(self, other):
        if self.ndim != other.ndim:
            raise DimensionError(('Unable to concatenate %sD and %sD '
                                  'geometries') % (self.ndim, other.ndim))
        klass = _get_highest_level_class(self, other)
        lons = np.concatenate((self.lons, other.lons))
        lats = np.concatenate((self.lats, other.lats))
        nprocs = min(self.nprocs, other.nprocs)
        return klass(lons, lats, nprocs=nprocs)

    def append(self, other):
        if self.ndim != other.ndim:
            raise DimensionError(('Unable to append %sD and %sD '
                                  'geometries') % (self.ndim, other.ndim))
        self.lons = np.concatenate((self.lons, other.lons))
        self.lats = np.concatenate((self.lats, other.lats))
        self.shape = self.lons.shape
        self.size = self.lons.size

    def __str__(self):
        # Rely on numpy's object printing
        return ('Shape: %s\nLons: %s\nLats: %s') % (str(self.shape),
                                                    str(self.lons),
                                                    str(self.lats))


class GridDefinition(CoordinateDefinition):
    """Grid defined by lons and lats

    Parameters
    ----------
    lons : numpy array
    lats : numpy array
    nprocs : int, optional
        Number of processor cores to be used for calculations.

    Attributes
    ----------
    shape : tuple
        Grid shape as (rows, cols)
    size : int
        Number of elements in grid
    lons : object
        Grid lons
    lats : object
        Grid lats
    cartesian_coords : object
        Grid cartesian coordinates
    """

    def __init__(self, lons, lats, nprocs=1):
        super(GridDefinition, self).__init__(lons, lats, nprocs)
        if lons.shape != lats.shape:
            raise ValueError('lon and lat grid must have same shape')
        elif lons.ndim != 2:
            raise ValueError('2 dimensional lon lat grid expected')


def get_array_hashable(arr):
    """Compute a hashable form of the array `arr`.

    Works with numpy arrays, dask.array.Array, and xarray.DataArray.
    """
    # look for precomputed value
    if isinstance(arr, DataArray) and np.ndarray is not DataArray:
        return arr.attrs.get('hash', get_array_hashable(arr.data))
    else:
        try:
            return arr.name.encode('utf-8')  # dask array
        except AttributeError:
            return np.asarray(arr).view(np.uint8)  # np array


class SwathDefinition(CoordinateDefinition):
    """Swath defined by lons and lats.

    Parameters
    ----------
    lons : numpy array
    lats : numpy array
    nprocs : int, optional
        Number of processor cores to be used for calculations.

    Attributes
    ----------
    shape : tuple
        Swath shape
    size : int
        Number of elements in swath
    ndims : int
        Swath dimensions
    lons : object
        Swath lons
    lats : object
        Swath lats
    cartesian_coords : object
        Swath cartesian coordinates

    """

    def __init__(self, lons, lats, nprocs=1):
        if not isinstance(lons, (np.ndarray, DataArray)):
            lons = np.asanyarray(lons)
            lats = np.asanyarray(lats)
        super(SwathDefinition, self).__init__(lons, lats, nprocs)
        if lons.shape != lats.shape:
            raise ValueError('lon and lat arrays must have same shape')
        elif lons.ndim > 2:
            raise ValueError('Only 1 and 2 dimensional swaths are allowed')

    def __hash__(self):
        """Compute the hash of this object."""
        if self.hash is None:
            self.hash = int(self.update_hash().hexdigest(), 16)
        return self.hash

    def update_hash(self, the_hash=None):
        if the_hash is None:
            the_hash = hashlib.sha1()
        the_hash.update(get_array_hashable(self.lons))
        the_hash.update(get_array_hashable(self.lats))
        try:
            if self.lons.mask is not np.bool_(False):
                the_hash.update(get_array_hashable(self.lons.mask))
        except AttributeError:
            pass
        return the_hash

    def _compute_omerc_parameters(self, ellipsoid):
        """Compute the oblique mercator projection bouding box parameters."""
        lines, cols = self.lons.shape
        lon1, lon2 = np.asanyarray(self.lons[[0, -1], int(cols / 2)])
        lat1, lat, lat2 = np.asanyarray(
            self.lats[[0, int(lines / 2), -1], int(cols / 2)])

        proj_dict2points = {'proj': 'omerc', 'lat_0': lat, 'ellps': ellipsoid,
                            'lat_1': lat1, 'lon_1': lon1,
                            'lat_2': lat2, 'lon_2': lon2,
                            'no_rot': True
                            }

        # We need to compute alpha-based omerc for geotiff support
        lonc, lat0 = Proj(**proj_dict2points)(0, 0, inverse=True)
        az1, az2, dist = Geod(**proj_dict2points).inv(lonc, lat0, lon2, lat2)
        azimuth = az1
        az1, az2, dist = Geod(**proj_dict2points).inv(lonc, lat0, lon1, lat1)
        if abs(az1 - azimuth) > 1:
            if abs(az2 - azimuth) > 1:
                logger.warning("Can't find appropriate azimuth.")
            else:
                azimuth += az2
                azimuth /= 2
        else:
            azimuth += az1
            azimuth /= 2
        if abs(azimuth) > 90:
            azimuth = 180 + azimuth

        prj_params = {'proj': 'omerc', 'alpha': float(azimuth), 'lat_0': float(lat0), 'lonc': float(lonc),
                      'gamma': 0,
                      'ellps': ellipsoid}

        return prj_params

    def _compute_generic_parameters(self, projection, ellipsoid):
        """Compute the projection bb parameters for most projections."""
        lines, cols = self.lons.shape
        lat_0 = self.lats[int(lines / 2), int(cols / 2)]
        lon_0 = self.lons[int(lines / 2), int(cols / 2)]
        return {'proj': projection, 'ellps': ellipsoid,
                'lat_0': lat_0, 'lon_0': lon_0}

    def get_edge_lonlats(self):
        """Get the concatenated boundary of the current swath."""
        lons, lats = self.get_bbox_lonlats()
        blons = np.ma.concatenate(lons)
        blats = np.ma.concatenate(lats)
        return blons, blats

    def compute_bb_proj_params(self, proj_dict):
        projection = proj_dict['proj']
        ellipsoid = proj_dict.get('ellps', 'WGS84')
        if projection == 'omerc':
            return self._compute_omerc_parameters(ellipsoid)
        else:
            new_proj = self._compute_generic_parameters(projection, ellipsoid)
            new_proj.update(proj_dict)
            return new_proj

    def compute_optimal_bb_area(self, proj_dict=None):
        """Compute the "best" bounding box area for this swath with `proj_dict`.

        By default, the projection is Oblique Mercator (`omerc` in proj.4), in
        which case the right projection angle `alpha` is computed from the
        swath centerline. For other projections, only the appropriate center of
        projection and area extents are computed.
        """
        if proj_dict is None:
            proj_dict = {}
        projection = proj_dict.setdefault('proj', 'omerc')
        area_id = projection + '_otf'
        description = 'On-the-fly ' + projection + ' area'
        lines, cols = self.lons.shape
        width = int(cols * 1.1)
        height = int(lines * 1.1)

        proj_dict = self.compute_bb_proj_params(proj_dict)

        area = DynamicAreaDefinition(area_id, description, proj_dict)
        lons, lats = self.get_edge_lonlats()
        return area.freeze((lons, lats), shape=(height, width))


class DynamicAreaDefinition(object):
    """An AreaDefintion containing just a subset of the needed parameters.

    The purpose of this class is to be able to adapt the area extent and shape
    of the area to a given set of longitudes and latitudes, such that e.g.
    polar satellite granules can be resampled optimaly to a give projection.
    """

    def __init__(self, area_id=None, description=None, projection=None,
                 width=None, height=None, area_extent=None,
                 resolution=None, optimize_projection=False, rotation=None):
        """Initialize the DynamicAreaDefinition.

        area_id:
          The name of the area.
        description:
          The description of the area.
        projection:
          The dictionary or string of projection parameters. Doesn't have to be complete.
        height, width:
          The shape of the resulting area.
        area_extent:
          The area extent of the area.
        resolution:
          the resolution of the resulting area.
        optimize_projection:
          Whether the projection parameters have to be optimized.
        rotation:
          Rotation in degrees (negative is cw)

        """
        if isinstance(projection, str):
            proj_dict = utils.proj4_str_to_dict(projection)
        elif isinstance(projection, dict):
            proj_dict = projection
        else:
            raise TypeError('Wrong type for projection: {0}. Expected dict or string.'.format(type(projection)))

        self.area_id = area_id
        self.description = description
        self.proj_dict = proj_dict
        self.width = self.width = width
        self.height = self.height = height
        self.area_extent = area_extent
        self.optimize_projection = optimize_projection
        self.resolution = resolution
        self.rotation = rotation

    # size = (x_size, y_size) and shape = (y_size, x_size)
    def compute_domain(self, corners, resolution=None, shape=None):
        """Compute shape and area_extent from corners and [shape or resolution] info.

        Corners represents the center of pixels, while area_extent represents the edge of pixels.
        """
        if resolution is not None and shape is not None:
            raise ValueError("Both resolution and shape can't be provided.")
        elif resolution is None and shape is None:
            raise ValueError("Either resolution or shape must be provided.")

        if shape:
            height, width = shape
            x_resolution = (corners[2] - corners[0]) * 1.0 / (width - 1)
            y_resolution = (corners[3] - corners[1]) * 1.0 / (height - 1)
        else:
            try:
                x_resolution, y_resolution = resolution
            except TypeError:
                x_resolution = y_resolution = resolution
            width = int(np.rint((corners[2] - corners[0]) * 1.0 /
                                 x_resolution + 1))
            height = int(np.rint((corners[3] - corners[1]) * 1.0 /
                                 y_resolution + 1))

        area_extent = (corners[0] - x_resolution / 2,
                       corners[1] - y_resolution / 2,
                       corners[2] + x_resolution / 2,
                       corners[3] + y_resolution / 2)
        return area_extent, width, height

    def freeze(self, lonslats=None, resolution=None, shape=None, proj_info=None):
        """Create an AreaDefinition from this area with help of some extra info.

        lonlats:
          the geographical coordinates to contain in the resulting area.
        resolution:
          the resolution of the resulting area.
        shape:
          the shape of the resulting area.
        proj_info:
          complementing parameters to the projection info.

        Resolution and shape parameters are ignored if the instance is created
        with the `optimize_projection` flag set to True.
        """
        if proj_info is not None:
            self.proj_dict.update(proj_info)

        if self.optimize_projection:
            return lonslats.compute_optimal_bb_area(self.proj_dict)
        if resolution is None:
            resolution = self.resolution
        if not self.area_extent or not self.width or not self.height:
            proj4 = Proj(**self.proj_dict)
            try:
                lons, lats = lonslats
            except (TypeError, ValueError):
                lons, lats = lonslats.get_lonlats()
            xarr, yarr = proj4(np.asarray(lons), np.asarray(lats))
            xarr[xarr > 9e29] = np.nan
            yarr[yarr > 9e29] = np.nan
            corners = [np.nanmin(xarr), np.nanmin(yarr),
                       np.nanmax(xarr), np.nanmax(yarr)]
            # Note: size=(width, height) was changed to shape=(height, width).
            domain = self.compute_domain(corners, resolution, shape)
            self.area_extent, self.width, self.height = domain
        return AreaDefinition(self.area_id, self.description, '',
                              self.proj_dict, self.width, self.height,
                              self.area_extent, self.rotation)


def invproj(data_x, data_y, proj_dict):
    """Perform inverse projection."""
    # XXX: does pyproj copy arrays? What can we do so it doesn't?
    target_proj = Proj(**proj_dict)
    return np.dstack(target_proj(data_x, data_y, inverse=True))


class AreaDefinition(BaseDefinition):
    """Holds definition of an area.

    Parameters
    ----------
    area_id : str
        Identifier for the area
    description : str
        Human-readable description of the area
    proj_id : str
        ID of projection
    projection: dict or str
        Dictionary or string of Proj.4 parameters
    width : int
        x dimension in number of pixels, aka number of grid columns
    height : int
        y dimension in number of pixels, aka number of grid rows
    rotation: float
        rotation in degrees (negative is cw)
    area_extent : list
        Area extent as a list (lower_left_x, lower_left_y, upper_right_x, upper_right_y)
    nprocs : int, optional
        Number of processor cores to be used for certain calculations

    Attributes
    ----------
    area_id : str
        Identifier for the area
    description : str
        Human-readable description of the area
    proj_id : str
        ID of projection
    projection : dict or str
        Dictionary or string with Proj.4 parameters
    width : int
        x dimension in number of pixels, aka number of grid columns
    height : int
        y dimension in number of pixels, aka number of grid rows
    rotation: float
        rotation in degrees (negative is cw)
    shape : tuple
        Corresponding array shape as (height, width)
    size : int
        Number of points in grid
    area_extent : tuple
        Area extent as a tuple (lower_left_x, lower_left_y, upper_right_x, upper_right_y)
    area_extent_ll : tuple
        Area extent in lons lats as a tuple (lower_left_lon, lower_left_lat, upper_right_lon, upper_right_lat)
    pixel_size_x : float
        Pixel width in projection units
    pixel_size_y : float
        Pixel height in projection units
    upper_left_extent : tuple
        Coordinates (x, y) of upper left corner of upper left pixel in projection units
    pixel_upper_left : tuple
        Coordinates (x, y) of center of upper left pixel in projection units
    pixel_offset_x : float
        x offset between projection center and upper left corner of upper
        left pixel in units of pixels.
    pixel_offset_y : float
        y offset between projection center and upper left corner of upper
        left pixel in units of pixels..
    proj4_string : str
        Projection defined as Proj.4 string
    cartesian_coords : object
        Grid cartesian coordinates
    projection_x_coords : object
        Grid projection x coordinate
    projection_y_coords : object
        Grid projection y coordinate

    """

    def __init__(self, area_id, description, proj_id, projection, width, height,
                 area_extent, rotation=None, nprocs=1, lons=None, lats=None,
                 dtype=np.float64):
        if isinstance(projection, str):
            proj_dict = utils.proj4_str_to_dict(projection)
        elif isinstance(projection, dict):
            proj_dict = projection
        else:
            raise TypeError('Wrong type for projection: {0}. Expected dict or string.'.format(type(projection)))

        super(AreaDefinition, self).__init__(lons, lats, nprocs)
        self.area_id = area_id
        self.description = description
        self.proj_id = proj_id
        self.width = int(width)
        self.height = int(height)
        self.shape = (height, width)
        self.crop_offset = (0, 0)
        try:
            self.rotation = float(rotation)
        except TypeError:
            self.rotation = 0
        if lons is not None:
            if lons.shape != self.shape:
                raise ValueError('Shape of lon lat grid must match '
                                 'area definition')
        self.size = height * width
        self.ndim = 2
        self.pixel_size_x = (area_extent[2] - area_extent[0]) / float(width)
        self.pixel_size_y = (area_extent[3] - area_extent[1]) / float(height)
        self.proj_dict = utils.convert_proj_floats(proj_dict.items())
        self.area_extent = tuple(area_extent)

        # Calculate area_extent in lon lat
        proj = Proj(**proj_dict)
        corner_lons, corner_lats = proj((area_extent[0], area_extent[2]),
                                        (area_extent[1], area_extent[3]),
                                        inverse=True)
        self.area_extent_ll = (corner_lons[0], corner_lats[0],
                               corner_lons[1], corner_lats[1])

        # Calculate projection coordinates of extent of upper left pixel
        self.upper_left_extent = (float(area_extent[0]), float(area_extent[3]))
        self.pixel_upper_left = (float(area_extent[0]) + float(self.pixel_size_x) / 2,
                                 float(area_extent[3]) - float(self.pixel_size_y) / 2)

        # Pixel_offset defines the distance to projection center from origin
        # (UL) of image in units of pixels.
        self.pixel_offset_x = -self.area_extent[0] / self.pixel_size_x
        self.pixel_offset_y = self.area_extent[3] / self.pixel_size_y

        self._projection_x_coords = None
        self._projection_y_coords = None

        self.dtype = dtype

    @property
    def name(self):
        warnings.warn("'name' is deprecated, use 'description' instead.", PendingDeprecationWarning)
        return self.description

    @property
    def x_size(self):
        warnings.warn("'x_size' is deprecated, use 'width' instead.", PendingDeprecationWarning)
        return self.width

    @property
    def y_size(self):
        warnings.warn("'y_size' is deprecated, use 'height' instead.", PendingDeprecationWarning)
        return self.height

    @classmethod
    def from_extent(cls, area_id, projection, area_extent, shape, units=None, **kwargs):
        """Creates an AreaDefinition object from area_extent and shape.

        Parameters
        ----------
        area_id : str
            ID of area
        projection : dict or str
            Projection parameters as a proj4_dict or proj4_string
        area_extent : list
            Area extent as a list (lower_left_x, lower_left_y, upper_right_x, upper_right_y)
        shape : list
            Number of pixels in the x and y direction (height, width)
        units : str, optional
            Default projection units: meters, radians, or degrees
        description : str, optional
            Description/name of area. Defaults to area_id
        proj_id : str, optional
            ID of projection
        rotation: float, optional
            rotation in degrees (negative is cw)
        nprocs : int, optional
            Number of processor cores to be used
        lons : numpy array, optional
            Grid lons
        lats : numpy array, optional
            Grid lats

        Returns
        -------
        AreaDefinition : AreaDefinition

        Notes
        -----
        * **units** accepts 'deg', 'degrees', 'rad', 'radians', 'meters', and any parameter from cs2cs
          (https://proj4.org/apps/cs2cs.html#cmdoption-cs2cs-lu). The order of default is:

            1. units expressed with each variable through a DataArray's attrs attribute.
            2. units passed to **units**
            3. units used in **projection**
            4. meters
        """
        return utils.from_params(area_id, projection, area_extent=area_extent, shape=shape, units=units, **kwargs)

    @classmethod
    def from_circle(cls, area_id, projection, center, radius, shape=None, resolution=None, units=None, **kwargs):
        """Creates an AreaDefinition object from center, radius, and shape or from center, radius, and resolution.

        Parameters
        ----------
        area_id : str
            ID of area
        projection : dict or str
            Projection parameters as a proj4_dict or proj4_string
        center : list
            Center of projection (x, y)
        radius : list or float
            Length from the center to the edges of the projection (dx, dy)
        resolution : list or float, optional
            Size of pixels: (dx, dy)
        shape : list, optional
            Number of pixels in the x and y direction (height, width)
        units : str, optional
            Default projection units: meters, radians, or degrees
        description : str, optional
            Description/name of area. Defaults to area_id
        proj_id : str, optional
            ID of projection
        rotation: float, optional
            rotation in degrees (negative is cw)
        nprocs : int, optional
            Number of processor cores to be used
        lons : numpy array, optional
            Grid lons
        lats : numpy array, optional
            Grid lats
        optimize_projection:
            Whether the projection parameters have to be optimized for a DynamicAreaDefinition.

        Returns
        -------
        AreaDefinition or DynamicAreaDefinition : AreaDefinition or DynamicAreaDefinition
            If shape or resolution are provided, an AreaDefinition object is returned.
            Else a DynamicAreaDefinition object is returned

        Notes
        -----
        * **units** accepts 'deg', 'degrees', 'rad', 'radians', 'meters', and any parameter from cs2cs
          (https://proj4.org/apps/cs2cs.html#cmdoption-cs2cs-lu). The order of default is:

            1. units expressed with each variable through a DataArray's attrs attribute.
            2. units passed to **units**
            3. units used in **projection**
            4. meters
        * **resolution** and **radius** can be specified with one value if dx == dy
        """
        return utils.from_params(area_id, projection, center=center, radius=radius, shape=shape,
                                 resolution=resolution, units=units, **kwargs)

    @classmethod
    def from_area_of_interest(cls, area_id, projection, center, resolution, shape, units=None, **kwargs):
        """Creates an AreaDefinition object from center, resolution, and shape.

        Parameters
        ----------
        area_id : str
            ID of area
        projection : dict or str
            Projection parameters as a proj4_dict or proj4_string
        center : list
            Center of projection (x, y)
        resolution : list or float
            Size of pixels: (dx, dy). Can be specified with one value if dx == dy
        shape : list
            Number of pixels in the x and y direction (height, width)
        units : str, optional
            Default projection units: meters, radians, or degrees
        description : str, optional
            Description/name of area. Defaults to area_id
        proj_id : str, optional
            ID of projection
        rotation: float, optional
            rotation in degrees (negative is cw)
        nprocs : int, optional
            Number of processor cores to be used
        lons : numpy array, optional
            Grid lons
        lats : numpy array, optional
            Grid lats

        Returns
        -------
        AreaDefinition : AreaDefinition

        Notes
        -----
        * **units** accepts 'deg', 'degrees', 'rad', 'radians', 'meters', and any parameter from cs2cs
          (https://proj4.org/apps/cs2cs.html#cmdoption-cs2cs-lu). The order of default is:

            1. units expressed with each variable through a DataArray's attrs attribute.
            2. units passed to **units**
            3. units used in **projection**
            4. meters
        """
        return utils.from_params(area_id, projection, center=center, resolution=resolution,
                                 shape=shape, units=units, **kwargs)

    @classmethod
    def from_geotiff(cls, area_id, projection, upper_left_extent, resolution, shape, units=None, **kwargs):
        """Creates an AreaDefinition object from upper_left_extent, resolution, and shape.

        Parameters
        ----------
        area_id : str
            ID of area
        projection : dict or str
            Projection parameters as a proj4_dict or proj4_string
        upper_left_extent : list
            Upper left corner of upper left pixel (x, y)
        resolution : list or float
            Size of pixels in **meters**: (dx, dy). Can be specified with one value if dx == dy
        shape : list
            Number of pixels in the x and y direction (height, width)
        description : str, optional
            Description/name of area. Defaults to area_id
        proj_id : str, optional
            ID of projection
        units : str, optional
            Default projection units: meters, radians, or degrees
        rotation: float, optional
            rotation in degrees (negative is cw)
        nprocs : int, optional
            Number of processor cores to be used
        lons : numpy array, optional
            Grid lons
        lats : numpy array, optional
            Grid lats

        Returns
        -------
        AreaDefinition : AreaDefinition

        Notes
        -----
        * **units** accepts 'deg', 'degrees', 'rad', 'radians', 'meters', and any parameter from cs2cs
          (https://proj4.org/apps/cs2cs.html#cmdoption-cs2cs-lu). The order of default is:

            1. units expressed with each variable through a DataArray's attrs attribute.
            2. units passed to **units**
            3. units used in **projection**
            4. meters
        """
        return utils.from_params(area_id, projection, upper_left_extent=upper_left_extent, resolution=resolution,
                                 shape=shape, units=units, **kwargs)

    def __hash__(self):
        """Compute the hash of this object."""
        if self.hash is None:
            self.hash = int(self.update_hash().hexdigest(), 16)
        return self.hash

    @property
    def proj_str(self):
        return utils.proj4_dict_to_str(self.proj_dict, sort=True)

    def __str__(self):
        # We need a sorted dictionary for a unique hash of str(self)
        proj_dict = self.proj_dict
        proj_str = ('{' +
                    ', '.join(["'%s': '%s'" % (str(k), str(proj_dict[k]))
                               for k in sorted(proj_dict.keys())]) +
                    '}')
        if not self.proj_id:
            third_line = ""
        else:
            third_line = "Projection ID: {0}\n".format(self.proj_id)
        return ('Area ID: {0}\nDescription: {1}\n{2}'
                'Projection: {3}\nNumber of columns: {4}\nNumber of rows: {5}\n'
                'Area extent: {6}').format(self.area_id, self.description, third_line,
                                           proj_str, self.width, self.height,
                                           tuple(round(x, 4) for x in self.area_extent))

    __repr__ = __str__

    def to_cartopy_crs(self):
        from pyresample._cartopy import from_proj
        bounds = (self.area_extent[0],
                  self.area_extent[2],
                  self.area_extent[1],
                  self.area_extent[3])
        crs = from_proj(self.proj_str, bounds=bounds)
        return crs

    def create_areas_def(self):

        res = OrderedDict(description=self.description,
                          projection=OrderedDict(self.proj_dict),
                          shape=OrderedDict([('height', self.height), ('width', self.width)]))
        units = res['projection'].pop('units', None)
        extent = OrderedDict([('lower_left_xy', list(self.area_extent[:2])),
                              ('upper_right_xy', list(self.area_extent[2:]))])
        if units is not None:
            extent['units'] = units
        res['area_extent'] = extent

        return ordered_dump(OrderedDict([(self.area_id, res)]))

    def create_areas_def_legacy(self):
        proj_dict = self.proj_dict
        proj_str = ','.join(["%s=%s" % (str(k), str(proj_dict[k]))
                             for k in sorted(proj_dict.keys())])

        fmt = "REGION: {name} {{\n"
        fmt += "\tNAME:\t{name}\n"
        fmt += "\tPCS_ID:\t{area_id}\n"
        fmt += "\tPCS_DEF:\t{proj_str}\n"
        fmt += "\tXSIZE:\t{x_size}\n"
        fmt += "\tYSIZE:\t{y_size}\n"
        # fmt += "\tROTATION:\t{rotation}\n"
        fmt += "\tAREA_EXTENT: {area_extent}\n}};\n"
        area_def_str = fmt.format(name=self.description, area_id=self.area_id,
                                  proj_str=proj_str, x_size=self.width,
                                  y_size=self.height,
                                  area_extent=self.area_extent)
        return area_def_str

    def __eq__(self, other):
        """Test for equality"""

        try:
            return ((self.proj_str == other.proj_str) and
                    (self.shape == other.shape) and
                    (np.allclose(self.area_extent, other.area_extent)))
        except AttributeError:
            return super(AreaDefinition, self).__eq__(other)

    def __ne__(self, other):
        """Test for equality"""

        return not self.__eq__(other)

    def update_hash(self, the_hash=None):
        """Update a hash, or return a new one if needed."""
        if the_hash is None:
            the_hash = hashlib.sha1()
        the_hash.update(self.proj_str.encode('utf-8'))
        the_hash.update(np.array(self.shape))
        the_hash.update(np.array(self.area_extent))
        return the_hash

    def colrow2lonlat(self, cols, rows):
        """
        Return longitudes and latitudes for the given image columns
        and rows. Both scalars and arrays are supported.
        To be used with scarse data points instead of slices
        (see get_lonlats).
        """
        p = Proj(self.proj_str)
        x = self.projection_x_coords
        y = self.projection_y_coords
        return p(y[y.size - cols], x[x.size - rows], inverse=True)

    def lonlat2colrow(self, lons, lats):
        """
        Return image columns and rows for the given longitudes
        and latitudes. Both scalars and arrays are supported.
        Same as get_xy_from_lonlat, renamed for convenience.
        """
        return self.get_xy_from_lonlat(lons, lats)

    def get_xy_from_lonlat(self, lon, lat):
        """Retrieve closest x and y coordinates (column, row indices) for the
        specified geolocation (lon,lat) if inside area. If lon,lat is a point a
        ValueError is raised if the return point is outside the area domain. If
        lon,lat is a tuple of sequences of longitudes and latitudes, a tuple of
        masked arrays are returned.

        :Input:

        lon : point or sequence (list or array) of longitudes
        lat : point or sequence (list or array) of latitudes

        :Returns:

        (x, y) : tuple of integer points/arrays
        """

        if isinstance(lon, list):
            lon = np.array(lon)
        if isinstance(lat, list):
            lat = np.array(lat)

        if ((isinstance(lon, np.ndarray) and
             not isinstance(lat, np.ndarray)) or (not isinstance(lon, np.ndarray) and isinstance(lat, np.ndarray))):
            raise ValueError("Both lon and lat needs to be of " +
                             "the same type and have the same dimensions!")

        if isinstance(lon, np.ndarray) and isinstance(lat, np.ndarray):
            if lon.shape != lat.shape:
                raise ValueError("lon and lat is not of the same shape!")

        pobj = Proj(self.proj_str)
        xm_, ym_ = pobj(lon, lat)

        return self.get_xy_from_proj_coords(xm_, ym_)

    def get_xy_from_proj_coords(self, xm, ym):
        """Find closest grid cell index for a specified projection coordinate.

        If xm, ym is a tuple of sequences of projection coordinates, a tuple
        of masked arrays are returned.

        Args:
            xm (list or array): point or sequence of x-coordinates in
                                 meters (map projection)
            ym (list or array): point or sequence of y-coordinates in
                                 meters (map projection)

        Returns:
            x, y : column and row grid cell indexes as 2 scalars or arrays

        Raises:
            ValueError: if the return point is outside the area domain

        """

        if isinstance(xm, list):
            xm = np.array(xm)
        if isinstance(ym, list):
            ym = np.array(ym)

        if ((isinstance(xm, np.ndarray) and
             not isinstance(ym, np.ndarray)) or (not isinstance(xm, np.ndarray) and isinstance(ym, np.ndarray))):
            raise ValueError("Both projection coordinates xm and ym needs to be of " +
                             "the same type and have the same dimensions!")

        if isinstance(xm, np.ndarray) and isinstance(ym, np.ndarray):
            if xm.shape != ym.shape:
                raise ValueError(
                    "projection coordinates xm and ym is not of the same shape!")

        upl_x = self.area_extent[0]
        upl_y = self.area_extent[3]
        xscale = (self.area_extent[2] -
                  self.area_extent[0]) / float(self.width)
        # because rows direction is the opposite of y's
        yscale = (self.area_extent[1] -
                  self.area_extent[3]) / float(self.height)

        x__ = (xm - upl_x) / xscale
        y__ = (ym - upl_y) / yscale

        if isinstance(x__, np.ndarray) and isinstance(y__, np.ndarray):
            mask = (((x__ < 0) | (x__ >= self.width)) |
                    ((y__ < 0) | (y__ >= self.height)))
            return (np.ma.masked_array(x__.astype('int'), mask=mask,
                                       fill_value=-1, copy=False),
                    np.ma.masked_array(y__.astype('int'), mask=mask,
                                       fill_value=-1, copy=False))
        else:
            if ((x__ < 0 or x__ >= self.width) or
                    (y__ < 0 or y__ >= self.height)):
                raise ValueError('Point outside area:( %f %f)' % (x__, y__))
            return int(x__), int(y__)

    def get_lonlat(self, row, col):
        """Retrieves lon and lat values of single point in area grid

        Parameters
        ----------
        row : int
        col : int

        Returns
        -------
        (lon, lat) : tuple of floats
        """

        lon, lat = self.get_lonlats(nprocs=None, data_slice=(row, col))
        return np.asscalar(lon), np.asscalar(lat)

    @staticmethod
    def _do_rotation(xspan, yspan, rot_deg=0):
        """Helper method to apply a rotation factor to a matrix of points."""
        if hasattr(xspan, 'chunks'):
            # we were given dask arrays, use dask functions
            import dask.array as numpy
        else:
            numpy = np
        rot_rad = numpy.radians(rot_deg)
        rot_mat = numpy.array([[np.cos(rot_rad),  np.sin(rot_rad)], [-np.sin(rot_rad), np.cos(rot_rad)]])
        x, y = numpy.meshgrid(xspan, yspan)
        return numpy.einsum('ji, mni -> jmn', rot_mat, numpy.dstack([x, y]))

    def get_proj_vectors_dask(self, chunks=None, dtype=None):
        warnings.warn("'get_proj_vectors_dask' is deprecated, please use "
                      "'get_proj_vectors' with the 'chunks' keyword argument specified.", DeprecationWarning)
        if chunks is None:
            chunks = CHUNK_SIZE  # FUTURE: Use a global config object instead
        return self.get_proj_vectors(dtype=dtype, chunks=chunks)

    def _get_proj_vectors(self, dtype=None, check_rotation=True, chunks=None):
        """Helper for getting 1D projection coordinates."""
        x_kwargs = {}
        y_kwargs = {}

        if chunks is not None and not isinstance(chunks, int):
            y_chunks = chunks[0]
            x_chunks = chunks[1]
        else:
            y_chunks = x_chunks = chunks

        if x_chunks is not None or y_chunks is not None:
            # use dask functions instead of numpy
            from dask.array import arange
            x_kwargs = {'chunks': x_chunks}
            y_kwargs = {'chunks': y_chunks}
        else:
            arange = np.arange
        if check_rotation and self.rotation != 0:
            warnings.warn("Projection vectors will not be accurate because rotation is not 0", RuntimeWarning)
        if dtype is None:
            dtype = self.dtype
        x_kwargs['dtype'] = dtype
        y_kwargs['dtype'] = dtype

<<<<<<< HEAD
        target_x = da.arange(self.width, chunks=x_chunks, dtype=dtype) * self.pixel_size_x + self.pixel_upper_left[0]
        target_y = da.arange(self.height, chunks=y_chunks, dtype=dtype) * - self.pixel_size_y + self.pixel_upper_left[1]
=======
        target_x = arange(self.x_size, **x_kwargs) * self.pixel_size_x + self.pixel_upper_left[0]
        target_y = arange(self.y_size, **y_kwargs) * -self.pixel_size_y + self.pixel_upper_left[1]
>>>>>>> 12e01eb9
        return target_x, target_y

    def get_proj_vectors(self, dtype=None, chunks=None):
        """Calculate 1D projection coordinates for the X and Y dimension.

        Parameters
        ----------
        dtype : numpy.dtype
            Numpy data type for the returned arrays
        chunks : int or tuple
            Return dask arrays with the chunk size specified. If this is a
            tuple then the first element is the Y array's chunk size and the
            second is the X array's chunk size.

        Returns
        -------
        tuple: (X, Y) where X and Y are 1-dimensional numpy arrays

        The data type of the returned arrays can be controlled with the
        `dtype` keyword argument. If `chunks` is provided then dask arrays
        are returned instead.

        """
        return self._get_proj_vectors(dtype=dtype, chunks=chunks)

    def get_proj_coords_dask(self, chunks=None, dtype=None):
        warnings.warn("'get_proj_coords_dask' is deprecated, please use "
                      "'get_proj_coords' with the 'chunks' keyword argument specified.", DeprecationWarning)
        if chunks is None:
            chunks = CHUNK_SIZE  # FUTURE: Use a global config object instead
        return self.get_proj_coords(chunks=chunks, dtype=dtype)

    def get_proj_coords(self, data_slice=None, dtype=None, chunks=None):
        """Get projection coordinates of grid.

        Parameters
        ----------
        data_slice : slice object, optional
            Calculate only coordinates for specified slice
        dtype : numpy.dtype, optional
            Data type of the returned arrays
        chunks: int or tuple, optional
            Create dask arrays and use this chunk size

        Returns
        -------
        (target_x, target_y) : tuple of numpy arrays
            Grids of area x- and y-coordinates in projection units

<<<<<<< HEAD
        """

        def do_rotation(xspan, yspan, rot_deg=0):
            rot_rad = np.radians(rot_deg)
            rot_mat = np.array([[np.cos(rot_rad), np.sin(rot_rad)],
                                [-np.sin(rot_rad), np.cos(rot_rad)]])
            x, y = np.meshgrid(xspan, yspan)
            return np.einsum('ji, mni -> jmn', rot_mat, np.dstack([x, y]))

        def get_val(val, sub_val, max):
            # Get value with substitution and wrapping
            if val is None:
                return sub_val
            else:
                if val < 0:
                    # Wrap index
                    return max + val
                else:
                    return val

        if self._projection_x_coords is not None and self._projection_y_coords is not None:
            # Projection coords are cached
            if data_slice is None:
                return self._projection_x_coords, self._projection_y_coords
            else:
                return self._projection_x_coords[data_slice], self._projection_y_coords[data_slice]

        is_single_value = False
        is_1d_select = False
=======
        .. versionchanged:: 1.11.0
>>>>>>> 12e01eb9

            Removed 'cache' keyword argument and add 'chunks' for creating
            dask arrays.

<<<<<<< HEAD
        target_x = np.arange(self.width, dtype=dtype) * self.pixel_size_x + self.pixel_upper_left[0]
        target_y = np.arange(self.height, dtype=dtype) * -self.pixel_size_y + self.pixel_upper_left[1]
        if data_slice is None or data_slice == slice(None):
            pass
        elif isinstance(data_slice, slice):
=======
        """
        target_x, target_y = self._get_proj_vectors(dtype=dtype, check_rotation=False, chunks=chunks)
        if data_slice is not None and isinstance(data_slice, slice):
>>>>>>> 12e01eb9
            target_y = target_y[data_slice]
        elif data_slice is not None:
            target_y = target_y[data_slice[0]]
            target_x = target_x[data_slice[1]]

        if self.rotation != 0:
            res = self._do_rotation(target_x, target_y, self.rotation)
            target_x, target_y = res[0, :, :], res[1, :, :]
        elif chunks is not None:
            import dask.array as da
            target_x, target_y = da.meshgrid(target_x, target_y)
        else:
            target_x, target_y = np.meshgrid(target_x, target_y)

        return target_x, target_y

    @property
    def projection_x_coords(self):
        if self.rotation != 0:
            # rotation is only supported in 'get_proj_coords' right now
            return self.get_proj_coords(data_slice=(0, slice(None)))[0].squeeze()
        else:
            return self.get_proj_vectors()[0]

    @property
    def projection_y_coords(self):
        if self.rotation != 0:
            # rotation is only supported in 'get_proj_coords' right now
            return self.get_proj_coords(data_slice=(slice(None), 0))[1].squeeze()
        else:
            return self.get_proj_vectors()[1]

    @property
    def outer_boundary_corners(self):
        """Return the lon,lat of the outer edges of the corner points."""
        from pyresample.spherical_geometry import Coordinate
        proj = Proj(**self.proj_dict)

        corner_lons, corner_lats = proj((self.area_extent[0], self.area_extent[2],
                                         self.area_extent[2], self.area_extent[0]),
                                        (self.area_extent[3], self.area_extent[3],
                                         self.area_extent[1], self.area_extent[1]),
                                        inverse=True)
        return [Coordinate(corner_lons[0], corner_lats[0]),
                Coordinate(corner_lons[1], corner_lats[1]),
                Coordinate(corner_lons[2], corner_lats[2]),
                Coordinate(corner_lons[3], corner_lats[3])]

    def get_lonlats_dask(self, chunks=None, dtype=None):
        warnings.warn("'get_lonlats_dask' is deprecated, please use "
                      "'get_lonlats' with the 'chunks' keyword argument specified.", DeprecationWarning)
        if chunks is None:
            chunks = CHUNK_SIZE  # FUTURE: Use a global config object instead
        return self.get_lonlats(chunks=chunks, dtype=dtype)

    def get_lonlats(self, nprocs=None, data_slice=None, cache=False, dtype=None, chunks=None):
        """Return lon and lat arrays of area.

        Parameters
        ----------
        nprocs : int, optional
            Number of processor cores to be used.
            Defaults to the nprocs set when instantiating object
        data_slice : slice object, optional
            Calculate only coordinates for specified slice
        cache : bool, optional
            Store result the result. Requires data_slice to be None
        dtype : numpy.dtype, optional
            Data type of the returned arrays
        chunks: int or tuple, optional
            Create dask arrays and use this chunk size

        Returns
        -------
        (lons, lats) : tuple of numpy arrays
            Grids of area lons and and lats
        """

        if cache:
            warnings.warn("'cache' keyword argument will be removed in the "
                          "future and data will not be cached.", PendingDeprecationWarning)
        if dtype is None:
            dtype = self.dtype

        if self.lons is not None:
            # Data is cache already
            lons = self.lons
            lats = self.lats
            if data_slice is not None:
                lons = lons[data_slice]
                lats = lats[data_slice]
            return lons, lats

        # Get X/Y coordinates for the whole area
        target_x, target_y = self.get_proj_coords(data_slice=data_slice, chunks=chunks, dtype=dtype)
        if nprocs is None and not hasattr(target_x, 'chunks'):
            nprocs = self.nprocs
        if nprocs is not None and hasattr(target_x, 'chunks'):
            # we let 'get_proj_coords' decide if dask arrays should be made
            # but if the user provided nprocs then this doesn't make sense
            raise ValueError("Can't specify 'nprocs' and 'chunks' at the same time")

        # Proj.4 definition of target area projection
        if hasattr(target_x, 'chunks'):
            # we are using dask arrays, map blocks to th
            from dask.array import map_blocks
            res = map_blocks(invproj, target_x, target_y,
                             chunks=(target_x.chunks[0], target_x.chunks[1], 2),
                             new_axis=[2], proj_dict=self.proj_dict)
            return res[:, :, 0], res[:, :, 1]

        if nprocs > 1:
            target_proj = Proj_MP(**self.proj_dict)
        else:
            target_proj = Proj(**self.proj_dict)

        # Get corresponding longitude and latitude values
        lons, lats = target_proj(target_x, target_y, inverse=True, nprocs=nprocs)
        lons = np.asanyarray(lons, dtype=dtype)
        lats = np.asanyarray(lats, dtype=dtype)

<<<<<<< HEAD
            if cache and data_slice is None:
                # Cache the result if requested
                self.lons = lons
                self.lats = lats

            # Free memory
            del (target_x)
            del (target_y)
        else:
            # Data is cached
            if data_slice is None:
                # Full slice
                lons = self.lons
                lats = self.lats
            else:
                lons = self.lons[data_slice]
                lats = self.lats[data_slice]
=======
        if cache and data_slice is None:
            # Cache the result if requested
            self.lons = lons
            self.lats = lats
>>>>>>> 12e01eb9

        return lons, lats

    @property
    def proj4_string(self):
        """Return projection definition as Proj.4 string."""
        warnings.warn("'proj4_string' is deprecated, please use 'proj_str' "
                      "instead.", DeprecationWarning)
        return utils.proj4_dict_to_str(self.proj_dict)

    def get_area_slices(self, area_to_cover):
        """Compute the slice to read based on an `area_to_cover`."""
        if not isinstance(area_to_cover, AreaDefinition):
            raise NotImplementedError('Only AreaDefinitions can be used')

        # Intersection only required for two different projections
        if area_to_cover.proj_str == self.proj_str:
            logger.debug('Projections for data and slice areas are'
                         ' identical: %s',
                         area_to_cover.proj_dict.get('proj', area_to_cover.proj_dict.get('init')))
            # Get xy coordinates
            llx, lly, urx, ury = area_to_cover.area_extent
            x, y = self.get_xy_from_proj_coords([llx, urx], [lly, ury])

            xstart = 0 if x[0] is np.ma.masked else x[0]
            ystart = 0 if y[1] is np.ma.masked else y[1]
            xstop = self.width if x[1] is np.ma.masked else x[1] + 1
            ystop = self.height if y[0] is np.ma.masked else y[0] + 1

            return slice(xstart, xstop), slice(ystart, ystop)

        if self.proj_dict.get('proj') != 'geos':
            raise NotImplementedError("Source projection must be 'geos' if "
                                      "source/target projections are not "
                                      "equal.")

        data_boundary = Boundary(*get_geostationary_bounding_box(self))
        if area_to_cover.proj_dict.get('proj') == 'geos':
            area_boundary = Boundary(
                *get_geostationary_bounding_box(area_to_cover))
        else:
            area_boundary = AreaDefBoundary(area_to_cover, 100)

        intersection = data_boundary.contour_poly.intersection(
            area_boundary.contour_poly)
        if intersection is None:
            logger.debug('Cannot determine appropriate slicing.')
            raise NotImplementedError
        x, y = self.get_xy_from_lonlat(np.rad2deg(intersection.lon),
                                       np.rad2deg(intersection.lat))

        return (slice(np.ma.min(x), np.ma.max(x) + 1),
                slice(np.ma.min(y), np.ma.max(y) + 1))

    def crop_around(self, other_area):
        """Crop this area around `other_area`."""
        xslice, yslice = self.get_area_slices(other_area)
        return self[yslice, xslice]

    def __getitem__(self, key):
        """Apply slices to the area_extent and size of the area."""
        yslice, xslice = key
        new_area_extent = ((self.pixel_upper_left[0] + (xslice.start - 0.5) * self.pixel_size_x),
                           (self.pixel_upper_left[1] - (yslice.stop - 0.5) * self.pixel_size_y),
                           (self.pixel_upper_left[0] + (xslice.stop - 0.5) * self.pixel_size_x),
                           (self.pixel_upper_left[1] - (yslice.start - 0.5) * self.pixel_size_y))

        new_area = AreaDefinition(self.area_id, self.description,
                                  self.proj_id, self.proj_dict,
                                  xslice.stop - xslice.start,
                                  yslice.stop - yslice.start,
                                  new_area_extent)
        new_area.crop_offset = (self.crop_offset[0] + yslice.start,
                                self.crop_offset[1] + xslice.start)
        return new_area


def get_geostationary_angle_extent(geos_area):
    """Get the max earth (vs space) viewing angles in x and y."""

    # get some projection parameters
    req = geos_area.proj_dict['a'] / 1000
    rp = geos_area.proj_dict['b'] / 1000
    h = geos_area.proj_dict['h'] / 1000 + req

    # compute some constants
    aeq = 1 - req ** 2 / (h ** 2)
    ap_ = 1 - rp ** 2 / (h ** 2)

    # generate points around the north hemisphere in satellite projection
    # make it a bit smaller so that we stay inside the valid area
    xmax = np.arccos(np.sqrt(aeq))
    ymax = np.arccos(np.sqrt(ap_))
    return xmax, ymax


def get_geostationary_bounding_box(geos_area, nb_points=50):
    """Get the bbox in lon/lats of the valid pixels inside `geos_area`.

    Args:
      nb_points: Number of points on the polygon
    """
    xmax, ymax = get_geostationary_angle_extent(geos_area)

    # generate points around the north hemisphere in satellite projection
    # make it a bit smaller so that we stay inside the valid area
    x = np.cos(np.linspace(-np.pi, 0, int(nb_points / 2))) * (xmax - 0.0001)
    y = -np.sin(np.linspace(-np.pi, 0, int(nb_points / 2))) * (ymax - 0.0001)

    ll_x, ll_y, ur_x, ur_y = geos_area.area_extent

    x *= geos_area.proj_dict['h']
    y *= geos_area.proj_dict['h']

    x = np.clip(np.concatenate([x, x[::-1]]), min(ll_x, ur_x), max(ll_x, ur_x))
    y = np.clip(np.concatenate([y, -y]), min(ll_y, ur_y), max(ll_y, ur_y))

    return Proj(**geos_area.proj_dict)(x, y, inverse=True)


def combine_area_extents_vertical(area1, area2):
    """Combine the area extents of areas 1 and 2."""
    if (area1.area_extent[0] == area2.area_extent[0]
            and area1.area_extent[2] == area2.area_extent[2]):
        current_extent = list(area1.area_extent)
        if np.isclose(area1.area_extent[1], area2.area_extent[3]):
            current_extent[1] = area2.area_extent[1]
        elif np.isclose(area1.area_extent[3], area2.area_extent[1]):
            current_extent[3] = area2.area_extent[3]
        else:
            raise IncompatibleAreas(
                "Can't concatenate non-contiguous area definitions: "
                "{0} and {1}".format(area1, area2))
    else:
        raise IncompatibleAreas(
            "Can't concatenate area definitions with "
            "incompatible area extents: "
            "{0} and {1}".format(area1, area2))
    return current_extent


def concatenate_area_defs(area1, area2, axis=0):
    """Append *area2* to *area1* and return the results."""
    different_items = (set(area1.proj_dict.items()) ^
                       set(area2.proj_dict.items()))
    if axis == 0:
        same_size = area1.width == area2.width
    else:
        raise NotImplementedError('Only vertical contatenation is supported.')
    if different_items or not same_size:
        raise IncompatibleAreas("Can't concatenate area definitions with "
                                "different projections: "
                                "{0} and {1}".format(area1, area2))

    if axis == 0:
        area_extent = combine_area_extents_vertical(area1, area2)
        x_size = int(area1.width)
        y_size = int(area1.height + area2.height)
    else:
        raise NotImplementedError('Only vertical contatenation is supported.')
    return AreaDefinition(area1.area_id, area1.description, area1.proj_id,
                          area1.proj_dict, x_size, y_size,
                          area_extent)


class StackedAreaDefinition(BaseDefinition):
    """Definition based on muliple vertically stacked AreaDefinitions."""

    def __init__(self, *definitions, **kwargs):
        """Base this instance on *definitions*.

        *kwargs* used here are `nprocs` and `dtype` (see AreaDefinition).
        """
        nprocs = kwargs.get('nprocs', 1)
        super(StackedAreaDefinition, self).__init__(nprocs=nprocs)
        self.dtype = kwargs.get('dtype', np.float64)
        self.defs = []
        self.proj_dict = {}
        for definition in definitions:
            self.append(definition)

    @property
    def width(self):
        return self.defs[0].width

    @property
    def x_size(self):
        warnings.warn("'x_size' is deprecated, use 'width' instead.", PendingDeprecationWarning)
        return self.width

    @property
    def height(self):
        return sum(definition.height for definition in self.defs)

    @property
    def y_size(self):
        warnings.warn("'y_size' is deprecated, use 'height' instead.", PendingDeprecationWarning)
        return self.height

    @property
    def size(self):
        return self.height * self.width

    def append(self, definition):
        """Append another definition to the area."""
        if isinstance(definition, StackedAreaDefinition):
            for area in definition.defs:
                self.append(area)
            return
        if definition.height == 0:
            return
        if not self.defs:
            self.proj_dict = definition.proj_dict
        elif self.proj_dict != definition.proj_dict:
            raise NotImplementedError('Cannot append areas:'
                                      ' Proj.4 dict mismatch')
        try:
            self.defs[-1] = concatenate_area_defs(self.defs[-1], definition)
        except (IncompatibleAreas, IndexError):
            self.defs.append(definition)

    def get_lonlats(self, nprocs=None, data_slice=None, cache=False, dtype=None, chunks=None):
        """Return lon and lat arrays of the area."""

        if chunks is not None:
            from dask.array import vstack
        else:
            vstack = np.vstack

        llons = []
        llats = []
        try:
            row_slice, col_slice = data_slice
        except TypeError:
            row_slice = slice(0, self.height)
            col_slice = slice(0, self.width)
        offset = 0
        for definition in self.defs:
            local_row_slice = slice(max(row_slice.start - offset, 0),
<<<<<<< HEAD
                                    min(max(row_slice.stop - offset, 0),
                                        definition.height),
=======
                                    min(max(row_slice.stop - offset, 0), definition.y_size),
>>>>>>> 12e01eb9
                                    row_slice.step)
            lons, lats = definition.get_lonlats(nprocs=nprocs, data_slice=(local_row_slice, col_slice),
                                                cache=cache, dtype=dtype, chunks=chunks)

            llons.append(lons)
            llats.append(lats)
            offset += lons.shape[0]

        self.lons = vstack(llons)
        self.lats = vstack(llats)

        return self.lons, self.lats

    def get_lonlats_dask(self, chunks=None, dtype=None):
        """"Return lon and lat dask arrays of the area."""
        warnings.warn("'get_lonlats_dask' is deprecated, please use "
                      "'get_lonlats' with the 'chunks' keyword argument specified.", DeprecationWarning)
        if chunks is None:
            chunks = CHUNK_SIZE  # FUTURE: Use a global config object instead
        return self.get_lonlats(chunks=chunks, dtype=dtype)

    def squeeze(self):
        """Generate a single AreaDefinition if possible."""
        if len(self.defs) == 1:
            return self.defs[0]
        else:
            return self

    @property
    def proj4_string(self):
        """Returns projection definition as Proj.4 string"""
        warnings.warn("'proj4_string' is deprecated, please use 'proj_str' "
                      "instead.", DeprecationWarning)
        return self.defs[0].proj_str

    @property
    def proj_str(self):
        """Returns projection definition as Proj.4 string"""
        return self.defs[0].proj_str

    def update_hash(self, the_hash=None):
        for areadef in self.defs:
            the_hash = areadef.update_hash(the_hash)
        return the_hash


def _get_slice(segments, shape):
    """Generator for segmenting a 1D or 2D array"""

    if not (1 <= len(shape) <= 2):
        raise ValueError('Cannot segment array of shape: %s' % str(shape))
    else:
        size = shape[0]
        slice_length = int(np.ceil(float(size) / segments))
        start_idx = 0
        end_idx = slice_length
        while start_idx < size:
            if len(shape) == 1:
                yield slice(start_idx, end_idx)
            else:
                yield (slice(start_idx, end_idx), slice(None))
            start_idx = end_idx
            end_idx = min(start_idx + slice_length, size)


def _flatten_cartesian_coords(cartesian_coords):
    """Flatten array to (n, 3) shape"""

    shape = cartesian_coords.shape
    if len(shape) > 2:
        cartesian_coords = cartesian_coords.reshape(shape[0] *
                                                    shape[1], 3)
    return cartesian_coords


def _get_highest_level_class(obj1, obj2):
    if (not issubclass(obj1.__class__, obj2.__class__) or
            not issubclass(obj2.__class__, obj1.__class__)):
        raise TypeError('No common superclass for %s and %s' %
                        (obj1.__class__, obj2.__class__))

    if obj1.__class__ == obj2.__class__:
        klass = obj1.__class__
    elif issubclass(obj1.__class__, obj2.__class__):
        klass = obj2.__class__
    else:
        klass = obj1.__class__
    return klass


def ordered_dump(data, stream=None, Dumper=yaml.Dumper, **kwds):
    class OrderedDumper(Dumper):
        pass

    def _dict_representer(dumper, data):
        return dumper.represent_mapping(
            yaml.resolver.BaseResolver.DEFAULT_MAPPING_TAG,
            data.items(), flow_style=False)

    OrderedDumper.add_representer(OrderedDict, _dict_representer)
    return yaml.dump(data, stream, OrderedDumper, **kwds)<|MERGE_RESOLUTION|>--- conflicted
+++ resolved
@@ -1386,13 +1386,8 @@
         x_kwargs['dtype'] = dtype
         y_kwargs['dtype'] = dtype
 
-<<<<<<< HEAD
-        target_x = da.arange(self.width, chunks=x_chunks, dtype=dtype) * self.pixel_size_x + self.pixel_upper_left[0]
-        target_y = da.arange(self.height, chunks=y_chunks, dtype=dtype) * - self.pixel_size_y + self.pixel_upper_left[1]
-=======
-        target_x = arange(self.x_size, **x_kwargs) * self.pixel_size_x + self.pixel_upper_left[0]
-        target_y = arange(self.y_size, **y_kwargs) * -self.pixel_size_y + self.pixel_upper_left[1]
->>>>>>> 12e01eb9
+        target_x = arange(self.width, **x_kwargs) * self.pixel_size_x + self.pixel_upper_left[0]
+        target_y = arange(self.height, **y_kwargs) * -self.pixel_size_y + self.pixel_upper_left[1]
         return target_x, target_y
 
     def get_proj_vectors(self, dtype=None, chunks=None):
@@ -1442,54 +1437,14 @@
         (target_x, target_y) : tuple of numpy arrays
             Grids of area x- and y-coordinates in projection units
 
-<<<<<<< HEAD
-        """
-
-        def do_rotation(xspan, yspan, rot_deg=0):
-            rot_rad = np.radians(rot_deg)
-            rot_mat = np.array([[np.cos(rot_rad), np.sin(rot_rad)],
-                                [-np.sin(rot_rad), np.cos(rot_rad)]])
-            x, y = np.meshgrid(xspan, yspan)
-            return np.einsum('ji, mni -> jmn', rot_mat, np.dstack([x, y]))
-
-        def get_val(val, sub_val, max):
-            # Get value with substitution and wrapping
-            if val is None:
-                return sub_val
-            else:
-                if val < 0:
-                    # Wrap index
-                    return max + val
-                else:
-                    return val
-
-        if self._projection_x_coords is not None and self._projection_y_coords is not None:
-            # Projection coords are cached
-            if data_slice is None:
-                return self._projection_x_coords, self._projection_y_coords
-            else:
-                return self._projection_x_coords[data_slice], self._projection_y_coords[data_slice]
-
-        is_single_value = False
-        is_1d_select = False
-=======
         .. versionchanged:: 1.11.0
->>>>>>> 12e01eb9
 
             Removed 'cache' keyword argument and add 'chunks' for creating
             dask arrays.
 
-<<<<<<< HEAD
-        target_x = np.arange(self.width, dtype=dtype) * self.pixel_size_x + self.pixel_upper_left[0]
-        target_y = np.arange(self.height, dtype=dtype) * -self.pixel_size_y + self.pixel_upper_left[1]
-        if data_slice is None or data_slice == slice(None):
-            pass
-        elif isinstance(data_slice, slice):
-=======
         """
         target_x, target_y = self._get_proj_vectors(dtype=dtype, check_rotation=False, chunks=chunks)
         if data_slice is not None and isinstance(data_slice, slice):
->>>>>>> 12e01eb9
             target_y = target_y[data_slice]
         elif data_slice is not None:
             target_y = target_y[data_slice[0]]
@@ -1611,30 +1566,10 @@
         lons = np.asanyarray(lons, dtype=dtype)
         lats = np.asanyarray(lats, dtype=dtype)
 
-<<<<<<< HEAD
-            if cache and data_slice is None:
-                # Cache the result if requested
-                self.lons = lons
-                self.lats = lats
-
-            # Free memory
-            del (target_x)
-            del (target_y)
-        else:
-            # Data is cached
-            if data_slice is None:
-                # Full slice
-                lons = self.lons
-                lats = self.lats
-            else:
-                lons = self.lons[data_slice]
-                lats = self.lats[data_slice]
-=======
         if cache and data_slice is None:
             # Cache the result if requested
             self.lons = lons
             self.lats = lats
->>>>>>> 12e01eb9
 
         return lons, lats
 
@@ -1874,12 +1809,7 @@
         offset = 0
         for definition in self.defs:
             local_row_slice = slice(max(row_slice.start - offset, 0),
-<<<<<<< HEAD
-                                    min(max(row_slice.stop - offset, 0),
-                                        definition.height),
-=======
-                                    min(max(row_slice.stop - offset, 0), definition.y_size),
->>>>>>> 12e01eb9
+                                    min(max(row_slice.stop - offset, 0), definition.height),
                                     row_slice.step)
             lons, lats = definition.get_lonlats(nprocs=nprocs, data_slice=(local_row_slice, col_slice),
                                                 cache=cache, dtype=dtype, chunks=chunks)
