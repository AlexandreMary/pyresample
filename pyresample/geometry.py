--- conflicted
+++ resolved
@@ -229,7 +229,7 @@
 
         Returns
         -------
-        (lon, lat) : tuple of numpy or dask arrays
+        (lon, lat) : tuple of numpy arrays
             If `chunks` is provided then the arrays will be dask arrays
             with the provided chunk size. If `chunks` is not provided then
             the returned arrays are the same as the internal data types
@@ -275,26 +275,7 @@
         return (SimpleBoundary(s1_lon.squeeze(), s2_lon.squeeze(), s3_lon.squeeze(), s4_lon.squeeze()),
                 SimpleBoundary(s1_lat.squeeze(), s2_lat.squeeze(), s3_lat.squeeze(), s4_lat.squeeze()))
 
-<<<<<<< HEAD
-    def get_bbox_lonlats(self, frequency=None):
-        """Return the bounding box lons and lats."""
-        height, width = self.shape
-        if frequency is None:
-            line_step = 1
-            col_step = 1
-        else:
-            line_step = max(height // frequency, 1)
-            col_step = max(width // frequency, 1)
-        s1_lon, s1_lat = self.get_lonlats(data_slice=(0, slice(0, width, col_step)))
-        s2_lon, s2_lat = self.get_lonlats(data_slice=(slice(0, height, line_step), -1))
-        s3_lon, s3_lat = self.get_lonlats(data_slice=(-1, slice(width - 1, None, -col_step)))
-        s4_lon, s4_lat = self.get_lonlats(data_slice=(slice(height - 1, None, -line_step), 0))
-        return zip(*[(s1_lon.squeeze(), s1_lat.squeeze()),
-                     (s2_lon.squeeze(), s2_lat.squeeze()),
-                     (s3_lon.squeeze(), s3_lat.squeeze()),
-                     (s4_lon.squeeze(), s4_lat.squeeze())])
-=======
-    def get_bbox_lonlats(self, force_clockwise: bool = True) -> tuple:
+    def get_bbox_lonlats(self, frequency=None, force_clockwise: bool = True) -> tuple:
         """Return the bounding box lons and lats.
 
         Args:
@@ -323,10 +304,17 @@
             pyresample (ex. :class:`pyresample.spherical.SphPolygon`).
 
         """
-        s1_lon, s1_lat = self.get_lonlats(data_slice=(0, slice(None)))
-        s2_lon, s2_lat = self.get_lonlats(data_slice=(slice(None), -1))
-        s3_lon, s3_lat = self.get_lonlats(data_slice=(-1, slice(None, None, -1)))
-        s4_lon, s4_lat = self.get_lonlats(data_slice=(slice(None, None, -1), 0))
+        height, width = self.shape
+        if frequency is None:
+            line_step = 1
+            col_step = 1
+        else:
+            line_step = max(height // frequency, 1)
+            col_step = max(width // frequency, 1)
+        s1_lon, s1_lat = self.get_lonlats(data_slice=(0, slice(0, width, col_step)))
+        s2_lon, s2_lat = self.get_lonlats(data_slice=(slice(0, height, line_step), -1))
+        s3_lon, s3_lat = self.get_lonlats(data_slice=(-1, slice(width - 1, None, -col_step)))
+        s4_lon, s4_lat = self.get_lonlats(data_slice=(slice(height - 1, None, -line_step), 0))
         lons, lats = zip(*[(s1_lon.squeeze(), s1_lat.squeeze()),
                            (s2_lon.squeeze(), s2_lat.squeeze()),
                            (s3_lon.squeeze(), s3_lat.squeeze()),
@@ -374,7 +362,6 @@
         angle = arc1.angle(arc2)
         is_clockwise = -np.pi < angle < 0
         return is_clockwise
->>>>>>> 3e8d2442
 
     def get_bbox_coords(self, frequency=None):
         """Return the bounding box in projection coordinates."""
@@ -857,11 +844,7 @@
 
     def get_edge_lonlats(self, frequency=None):
         """Get the concatenated boundary of the current swath."""
-<<<<<<< HEAD
-        lons, lats = self.get_bbox_lonlats(frequency)
-=======
-        lons, lats = self.get_bbox_lonlats(force_clockwise=False)
->>>>>>> 3e8d2442
+        lons, lats = self.get_bbox_lonlats(frequency=frequency, force_clockwise=False)
         blons = np.ma.concatenate(lons)
         blats = np.ma.concatenate(lats)
         return blons, blats
@@ -975,6 +958,10 @@
             Corresponding array shape as (height, width)
         area_extent:
             The area extent of the area.
+        pixel_size_x:
+            Pixel width in projection units
+        pixel_size_y:
+            Pixel height in projection units
         resolution:
             Resolution of the resulting area as (pixel_size_x, pixel_size_y)
             or a scalar if pixel_size_x == pixel_size_y.
@@ -2624,8 +2611,8 @@
     return xmax, ymax
 
 
-def get_geostationary_bounding_box_in_proj_coords(geos_area, nb_points=50):
-    """Get the bbox in geos projection coordinates of the valid pixels inside `geos_area`.
+def get_geostationary_bounding_box(geos_area, nb_points=50):
+    """Get the bbox in lon/lats of the valid pixels inside `geos_area`.
 
     Args:
       nb_points: Number of points on the polygon
@@ -2645,17 +2632,6 @@
 
     x = np.clip(np.concatenate([x, x[::-1]]), min(ll_x, ur_x), max(ll_x, ur_x))
     y = np.clip(np.concatenate([y, -y]), min(ll_y, ur_y), max(ll_y, ur_y))
-
-    return x, y
-
-
-def get_geostationary_bounding_box(geos_area, nb_points=50):
-    """Get the bbox in lon/lats of the valid pixels inside `geos_area`.
-
-    Args:
-      nb_points: Number of points on the polygon
-    """
-    x, y = get_geostationary_bounding_box_in_proj_coords(geos_area, nb_points)
 
     return Proj(geos_area.crs)(x, y, inverse=True)
 
