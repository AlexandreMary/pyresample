--- conflicted
+++ resolved
@@ -33,16 +33,11 @@
 import yaml
 from pyproj import Geod, transform
 
-<<<<<<< HEAD
-from pyresample import utils
-from pyresample import _spatial_mp
-=======
 from pyresample import CHUNK_SIZE, utils
 from pyresample._spatial_mp import Cartesian, Cartesian_MP, Proj, Proj_MP
 from pyresample.boundary import AreaDefBoundary, Boundary, SimpleBoundary
 from pyresample.utils import proj4_str_to_dict, proj4_dict_to_str, convert_proj_floats
 from pyresample.area_config import create_area_def
->>>>>>> 5ddced83
 
 try:
     from xarray import DataArray
