#!/usr/bin/env python
# -*- coding: utf-8 -*-
#
# Copyright (c) 2013-2019
#
# Author(s):
#
#   Martin Raspaud <martin.raspaud@smhi.se>
#   Panu Lahtinen <panu.lahtinen@fmi.fi>
#
# This program is free software: you can redistribute it and/or modify it under
# the terms of the GNU Lesser General Public License as published by the Free
# Software Foundation, either version 3 of the License, or (at your option) any
# later version.
#
# This program is distributed in the hope that it will be useful, but WITHOUT
# ANY WARRANTY; without even the implied warranty of MERCHANTABILITY or FITNESS
# FOR A PARTICULAR PURPOSE.  See the GNU Lesser General Public License for more
# details.
#
# You should have received a copy of the GNU Lesser General Public License along
# with this program.  If not, see <http://www.gnu.org/licenses/>.

"""Implementation of the gradient search algorithm as described by Trishchenko."""

import logging
from functools import wraps

import dask
import dask.array as da
import numpy as np
import pyproj
import xarray as xr
from pyproj import CRS
from pyresample.gradient._gradient_search import one_step_gradient_search, one_step_gradient_indices
from shapely.geometry import Polygon

from pyresample import CHUNK_SIZE
from pyresample.geometry import get_geostationary_bounding_box
<<<<<<< HEAD
=======
from pyresample.gradient._gradient_search import one_step_gradient_search
>>>>>>> 3e8d2442
from pyresample.resampler import BaseResampler

logger = logging.getLogger(__name__)


@da.as_gufunc(signature='(),()->(),()')
def transform(x_coords, y_coords, src_prj=None, dst_prj=None):
    """Calculate projection coordinates."""
    return pyproj.transform(src_prj, dst_prj, x_coords, y_coords)


class GradientSearchResamplerOriginal(BaseResampler):
    """Resample using gradient search based bilinear interpolation."""

    def __init__(self, source_geo_def, target_geo_def):
        """Init GradientResampler."""
        super().__init__(source_geo_def, target_geo_def)
        import warnings
        warnings.warn("You are using the Gradient Search Resampler, which is still EXPERIMENTAL.")
        self.use_input_coords = None
        self._src_dst_filtered = False
        self.prj = None
        self.src_x = None
        self.src_y = None
        self.src_slices = None
        self.dst_x = None
        self.dst_y = None
        self.dst_slices = None
        self.src_gradient_xl = None
        self.src_gradient_xp = None
        self.src_gradient_yl = None
        self.src_gradient_yp = None
        self.dst_polys = {}
        self.dst_mosaic_locations = None
        self.coverage_status = None

    def _get_projection_coordinates(self, datachunks):
        """Get projection coordinates."""
        if self.use_input_coords is None:
            try:
                self.src_x, self.src_y = self.source_geo_def.get_proj_coords(
                    chunks=datachunks)
                src_prj = pyproj.Proj(**self.source_geo_def.proj_dict)
                self.use_input_coords = True
            except AttributeError:
                self.src_x, self.src_y = self.source_geo_def.get_lonlats(
                    chunks=datachunks)
                src_prj = pyproj.Proj("+proj=longlat")
                self.use_input_coords = False
            try:
                self.dst_x, self.dst_y = self.target_geo_def.get_proj_coords(
                    chunks=CHUNK_SIZE)
                dst_prj = pyproj.Proj(**self.target_geo_def.proj_dict)
            except AttributeError:
                if self.use_input_coords is False:
                    raise NotImplementedError('Cannot resample lon/lat to lon/lat with gradient search.')
                self.dst_x, self.dst_y = self.target_geo_def.get_lonlats(
                    chunks=CHUNK_SIZE)
                dst_prj = pyproj.Proj("+proj=longlat")
            if self.use_input_coords:
                self.dst_x, self.dst_y = transform(
                    self.dst_x, self.dst_y,
                    src_prj=dst_prj, dst_prj=src_prj)
                self.prj = pyproj.Proj(**self.source_geo_def.proj_dict)
            else:
                self.src_x, self.src_y = transform(
                    self.src_x, self.src_y,
                    src_prj=src_prj, dst_prj=dst_prj)
                self.prj = pyproj.Proj(**self.target_geo_def.proj_dict)

    def _get_src_poly(self, src_y_start, src_y_end, src_x_start, src_x_end):
        """Get bounding polygon for source chunk."""
        geo_def = self.source_geo_def[src_y_start:src_y_end,
                                      src_x_start:src_x_end]
        try:
            src_poly = get_polygon(self.prj, geo_def)
        except AttributeError:
            # Can't create polygons for SwathDefinition
            src_poly = False

        return src_poly

    def _get_dst_poly(self, idx, dst_x_start, dst_x_end,
                      dst_y_start, dst_y_end):
        """Get target chunk polygon."""
        dst_poly = self.dst_polys.get(idx, None)
        if dst_poly is None:
            geo_def = self.target_geo_def[dst_y_start:dst_y_end,
                                          dst_x_start:dst_x_end]
            try:
                dst_poly = get_polygon(self.prj, geo_def)
            except AttributeError:
                # Can't create polygons for SwathDefinition
                dst_poly = False
            self.dst_polys[idx] = dst_poly

        return dst_poly

    def get_chunk_mappings(self):
        """Map source and target chunks together if they overlap."""
        src_y_chunks, src_x_chunks = self.src_x.chunks
        dst_y_chunks, dst_x_chunks = self.dst_x.chunks

        coverage_status = []
        src_slices, dst_slices = [], []
        dst_mosaic_locations = []

        src_x_start = 0
        for src_x_step in src_x_chunks:
            src_x_end = src_x_start + src_x_step
            src_y_start = 0
            for src_y_step in src_y_chunks:
                src_y_end = src_y_start + src_y_step
                # Get source chunk polygon
                src_poly = self._get_src_poly(src_y_start, src_y_end,
                                              src_x_start, src_x_end)

                dst_x_start = 0
<<<<<<< HEAD
                for x_step_number, dst_x_step in enumerate(dst_x_chunks):
                    dst_x_end = dst_x_start + dst_x_step
                    dst_y_start = 0
                    for y_step_number, dst_y_step in enumerate(dst_y_chunks):
                        dst_y_end = dst_y_start + dst_y_step
                        # Get destination chunk polygon
                        dst_poly = self._get_dst_poly((x_step_number, y_step_number),
=======
                for x_chunk_idx, dst_x_step in enumerate(dst_x_chunks):
                    dst_x_end = dst_x_start + dst_x_step
                    dst_y_start = 0
                    for y_chunk_idx, dst_y_step in enumerate(dst_y_chunks):
                        dst_y_end = dst_y_start + dst_y_step
                        # Get destination chunk polygon
                        dst_poly = self._get_dst_poly((x_chunk_idx, y_chunk_idx),
>>>>>>> 3e8d2442
                                                      dst_x_start, dst_x_end,
                                                      dst_y_start, dst_y_end)

                        covers = check_overlap(src_poly, dst_poly)

                        coverage_status.append(covers)
                        src_slices.append((src_y_start, src_y_end,
                                           src_x_start, src_x_end))
                        dst_slices.append((dst_y_start, dst_y_end,
                                           dst_x_start, dst_x_end))
<<<<<<< HEAD
                        dst_mosaic_locations.append((x_step_number, y_step_number))
=======
                        dst_mosaic_locations.append((x_chunk_idx, y_chunk_idx))
>>>>>>> 3e8d2442

                        dst_y_start = dst_y_end
                    dst_x_start = dst_x_end
                src_y_start = src_y_end
            src_x_start = src_x_end

        self.src_slices = src_slices
        self.dst_slices = dst_slices
        self.dst_mosaic_locations = dst_mosaic_locations
        self.coverage_status = coverage_status

    def _filter_data(self, data, is_src=True, add_dim=False):
        """Filter unused chunks from the given array."""
        if add_dim:
            if data.ndim not in [2, 3]:
                raise NotImplementedError('Gradient search resampling only '
                                          'supports 2D or 3D arrays.')
            if data.ndim == 2:
                data = data[np.newaxis, :, :]

        data_out = []
        for i, covers in enumerate(self.coverage_status):
            if covers:
                if is_src:
                    y_start, y_end, x_start, x_end = self.src_slices[i]
                else:
                    y_start, y_end, x_start, x_end = self.dst_slices[i]
                try:
                    val = data[:, y_start:y_end, x_start:x_end]
                except IndexError:
                    val = data[y_start:y_end, x_start:x_end]
            else:
                val = None
            data_out.append(val)

        return data_out

    def _get_gradients(self):
        """Get gradients in X and Y directions."""
        self.src_gradient_xl, self.src_gradient_xp = np.gradient(
            self.src_x, axis=[0, 1])
        self.src_gradient_yl, self.src_gradient_yp = np.gradient(
            self.src_y, axis=[0, 1])

    def _filter_src_dst(self):
        """Filter source and target chunks."""
        self.src_x = self._filter_data(self.src_x)
        self.src_y = self._filter_data(self.src_y)
        self.src_gradient_yl = self._filter_data(self.src_gradient_yl)
        self.src_gradient_yp = self._filter_data(self.src_gradient_yp)
        self.src_gradient_xl = self._filter_data(self.src_gradient_xl)
        self.src_gradient_xp = self._filter_data(self.src_gradient_xp)
        self.dst_x = self._filter_data(self.dst_x, is_src=False)
        self.dst_y = self._filter_data(self.dst_y, is_src=False)
        self._src_dst_filtered = True

    def compute(self, data, fill_value=None, **kwargs):
        """Resample the given data using gradient search algorithm."""
        if 'bands' in data.dims:
            datachunks = data.sel(bands=data.coords['bands'][0]).chunks
        else:
            datachunks = data.chunks
        data_dims = data.dims
        data_coords = data.coords

        self._get_projection_coordinates(datachunks)

        if self.src_gradient_xl is None:
            self._get_gradients()
        if self.coverage_status is None:
            self.get_chunk_mappings()
        if not self._src_dst_filtered:
            self._filter_src_dst()

        data = self._filter_data(data.data, add_dim=True)

        res = parallel_gradient_search(data,
                                       self.src_x, self.src_y,
                                       self.dst_x, self.dst_y,
                                       self.src_gradient_xl,
                                       self.src_gradient_xp,
                                       self.src_gradient_yl,
                                       self.src_gradient_yp,
                                       self.dst_mosaic_locations,
                                       self.dst_slices,
                                       **kwargs)

        # TODO: this will crash when the target geo definition is a swath def.
        x_coord, y_coord = self.target_geo_def.get_proj_vectors()
        coords = []
        for key in data_dims:
            if key == 'x':
                coords.append(x_coord)
            elif key == 'y':
                coords.append(y_coord)
            else:
                coords.append(data_coords[key])

        if fill_value is not None:
            res = da.where(np.isnan(res), fill_value, res)
        res = xr.DataArray(res, dims=data_dims, coords=coords)

        return res


def check_overlap(src_poly, dst_poly):
    """Check if the two polygons overlap."""
    if dst_poly is False or src_poly is False:
        covers = True
    elif dst_poly is not None and src_poly is not None:
        covers = src_poly.intersects(dst_poly)
    else:
        covers = False

    return covers


def _gradient_resample_data(src_data, src_x, src_y,
                            src_gradient_xl, src_gradient_xp,
                            src_gradient_yl, src_gradient_yp,
                            dst_x, dst_y,
                            method='bilinear'):
    """Resample using gradient search."""
    assert src_data.ndim == 3
    assert src_x.ndim == 2
    assert src_y.ndim == 2
    assert src_gradient_xl.ndim == 2
    assert src_gradient_xp.ndim == 2
    assert src_gradient_yl.ndim == 2
    assert src_gradient_yp.ndim == 2
    assert dst_x.ndim == 2
    assert dst_y.ndim == 2
    all_shapes = (src_data.shape[1:], src_x.shape, src_y.shape,
                  src_gradient_xl.shape, src_gradient_xp.shape,
                  src_gradient_yl.shape, src_gradient_yp.shape)
    assert all(all_shapes[0] == shape for shape in all_shapes[1:])
    assert dst_x.shape == dst_y.shape

    image = one_step_gradient_search(src_data, src_x, src_y,
                                     src_gradient_xl, src_gradient_xp,
                                     src_gradient_yl, src_gradient_yp,
                                     dst_x, dst_y,
                                     method=method)

    return image


def _gradient_resample_indices(src_x, src_y,
                               src_gradient_xl, src_gradient_xp,
                               src_gradient_yl, src_gradient_yp,
                               dst_x, dst_y):
    """Return indices computed using gradient search."""
    assert src_x.ndim == 2
    assert src_y.ndim == 2
    assert src_gradient_xl.ndim == 2
    assert src_gradient_xp.ndim == 2
    assert src_gradient_yl.ndim == 2
    assert src_gradient_yp.ndim == 2
    assert dst_x.ndim == 2
    assert dst_y.ndim == 2
    assert (src_x.shape == src_y.shape ==
            src_gradient_xl.shape == src_gradient_xp.shape ==
            src_gradient_yl.shape == src_gradient_yp.shape)
    assert dst_x.shape == dst_y.shape

    indices_xy = one_step_gradient_indices(src_x, src_y,
                                           src_gradient_xl, src_gradient_xp,
                                           src_gradient_yl, src_gradient_yp,
                                           dst_x, dst_y)
    return indices_xy


def get_border_lonlats(geo_def):
    """Get the border x- and y-coordinates."""
    if geo_def.proj_dict['proj'] == 'geos':
        lon_b, lat_b = get_geostationary_bounding_box(geo_def, 3600)
    else:
        lons, lats = geo_def.get_boundary_lonlats()
        lon_b = np.concatenate((lons.side1, lons.side2, lons.side3, lons.side4))
        lat_b = np.concatenate((lats.side1, lats.side2, lats.side3, lats.side4))

    return lon_b, lat_b


def get_polygon(prj, geo_def):
    """Get border polygon from area definition in projection *prj*."""
    lon_b, lat_b = get_border_lonlats(geo_def)
    x_borders, y_borders = prj(lon_b, lat_b)
    boundary = [(x_borders[i], y_borders[i]) for i in range(len(x_borders))
                if np.isfinite(x_borders[i]) and np.isfinite(y_borders[i])]
    poly = Polygon(boundary)
    if np.isfinite(poly.area) and poly.area > 0.0:
        return poly
    return None


def parallel_gradient_search(data, src_x, src_y, dst_x, dst_y,
                             src_gradient_xl, src_gradient_xp,
                             src_gradient_yl, src_gradient_yp,
                             dst_mosaic_locations, dst_slices,
                             **kwargs):
    """Run gradient search in parallel in input area coordinates."""
    method = kwargs.get('method', 'bilinear')
    # Determine the number of bands
    bands = np.array([arr.shape[0] for arr in data if arr is not None])
    num_bands = np.max(bands)
    if np.any(bands != num_bands):
        raise ValueError("All source data chunks have to have the same number of bands")
    chunks = {}
    is_pad = False
    # Collect co-located target chunks
    for i, arr in enumerate(data):
        if arr is None:
            is_pad = True
            res = da.full((num_bands, dst_slices[i][1] - dst_slices[i][0],
                           dst_slices[i][3] - dst_slices[i][2]), np.nan)
        else:
            is_pad = False
            res = dask.delayed(_gradient_resample_data)(
                arr.astype(np.float64),
                src_x[i], src_y[i],
                src_gradient_xl[i], src_gradient_xp[i],
                src_gradient_yl[i], src_gradient_yp[i],
                dst_x[i], dst_y[i],
                method=method)
            res = da.from_delayed(res, (num_bands, ) + dst_x[i].shape,
                                  dtype=np.float64)
        if dst_mosaic_locations[i] in chunks:
            if not is_pad:
                chunks[dst_mosaic_locations[i]].append(res)
        else:
            chunks[dst_mosaic_locations[i]] = [res, ]

    return _concatenate_chunks(chunks)


def _concatenate_chunks(chunks):
    """Concatenate chunks to full output array."""
    # Form the full array
    col, res = [], []
    prev_y = 0
    for y, x in sorted(chunks):
        if len(chunks[(y, x)]) > 1:
            chunk = da.nanmax(da.stack(chunks[(y, x)], axis=-1), axis=-1)
        else:
            chunk = chunks[(y, x)][0]
        if y == prev_y:
            col.append(chunk)
            continue
        res.append(da.concatenate(col, axis=1))
        col = [chunk]
        prev_y = y
    res.append(da.concatenate(col, axis=1))

    res = da.concatenate(res, axis=2).squeeze()

    return res


def ensure_chunked_data_array(func):
    """Ensure the data is an instance of a an xarray.DataArray with correct chunking."""
    @wraps(func)
    def wrapper(self, data, *args, **kwargs):
        if not isinstance(data, xr.DataArray):
            if data.ndim != 2:
                raise TypeError("Use a xarray.DataArray to label the dimension of array with other than 2 dimensions.")
            else:
                data = xr.DataArray(data, dims=["y", "x"])
        else:
            other_dims = {dim: -1 for dim in data.dims if dim not in ["x", "y"]}
            data = data.chunk(other_dims)
        return func(self, data, *args, **kwargs)
    return wrapper


class GradientSearchResampler(BaseResampler):
    """Resample using gradient search based bilinear interpolation."""

    def __init__(self, source_geo_def, target_geo_def):
        """Init GradientResampler."""
        from pyresample.resampler import DaskResampler
        super().__init__(source_geo_def, target_geo_def)
        logger.debug("Instantiating new dask resampler.")
        self.dr = DaskResampler(self.source_geo_def, self.target_geo_def, gradient_resampler_indices)

    @ensure_chunked_data_array
    def compute(self, data, fill_value=None, **kwargs):
        """Perform the resampling."""
        if fill_value is not None:
            data = data.fillna(fill_value)
        res = self.dr.resample_via_indices(data.data.astype(float))
        x_coord, y_coord = self.target_geo_def.get_proj_vectors()
        coords = []
        for key in data.dims:
            if key == 'x':
                coords.append(x_coord)
            elif key == 'y':
                coords.append(y_coord)
            else:
                coords.append(data.coords[key])

        return xr.DataArray(res, dims=data.dims, coords=coords)


def ensure_3d_data(func):
    """Ensure the data is in three dimensions."""
    @wraps(func)
    def wrapper(data, *args, **kwargs):
        """Wrap around the original function."""
        if data.ndim == 2:
            data_3d = data[np.newaxis, :, :]
        else:
            data_3d = data

        resampled = func(data_3d, *args, **kwargs)

        if data.ndim == 2:
            resampled = resampled.squeeze(0)
        return resampled

    wrapper.__doc__ += "\n\nThe input data can be 2d, or 3d with the two last axes being respectively `y` and `x`."
    return wrapper


@ensure_3d_data
def gradient_resampler(data, source_area, target_area, method='bilinear'):
    """Do the gradient search resampling."""
    from pyproj.transformer import Transformer

    try:
        src_x, src_y = source_area.get_proj_coords()
        transformer = Transformer.from_crs(target_area.crs, source_area.crs)
    except AttributeError:
        src_x, src_y = source_area
        # TODO: this is bad. We don't want to perform gradient search in lat/lon space (poles, dateshift line)
        transformer = Transformer.from_crs(target_area.crs, CRS(proj='longlat'))

    # TODO: this will crash when the target area is a swath def.
    dst_x, dst_y = transformer.transform(*target_area.get_proj_coords())
    src_gradient_xl, src_gradient_xp = np.gradient(src_x, axis=[0, 1])
    src_gradient_yl, src_gradient_yp = np.gradient(src_y, axis=[0, 1])

    return _gradient_resample_data(data, src_x, src_y,
                                   src_gradient_xl, src_gradient_xp,
                                   src_gradient_yl, src_gradient_yp,
                                   dst_x, dst_y,
                                   method=method)


def gradient_resampler_indices(source_area, target_area, method='bilinear', block_info=None):
    """Do the gradient search resampling, returning the resulting indices."""
    from pyproj.transformer import Transformer
    try:
        src_x, src_y = source_area.get_proj_coords()
        transformer = Transformer.from_crs(target_area.crs, source_area.crs)
    except AttributeError:
        src_x, src_y = source_area
        # TODO: this is bad. We don't want to perform gradient search in lat/lon space (poles, dateshift line)
        transformer = Transformer.from_crs(target_area.crs, CRS(proj='longlat'))

    # TODO: this will crash when the target area is a swath def.
    dst_x, dst_y = transformer.transform(*target_area.get_proj_coords())
    src_gradient_xl, src_gradient_xp = np.gradient(src_x, axis=[0, 1])
    src_gradient_yl, src_gradient_yp = np.gradient(src_y, axis=[0, 1])

    indices_xy = _gradient_resample_indices(src_x, src_y,
                                            src_gradient_xl, src_gradient_xp,
                                            src_gradient_yl, src_gradient_yp,
                                            dst_x, dst_y)

    if block_info:
        y_slice, x_slice = block_info[0]["array-location"][-2:]
        indices_xy[0, :, :] += x_slice.start
        indices_xy[1, :, :] += y_slice.start

    return indices_xy<|MERGE_RESOLUTION|>--- conflicted
+++ resolved
@@ -32,15 +32,14 @@
 import pyproj
 import xarray as xr
 from pyproj import CRS
-from pyresample.gradient._gradient_search import one_step_gradient_search, one_step_gradient_indices
 from shapely.geometry import Polygon
 
 from pyresample import CHUNK_SIZE
 from pyresample.geometry import get_geostationary_bounding_box
-<<<<<<< HEAD
-=======
-from pyresample.gradient._gradient_search import one_step_gradient_search
->>>>>>> 3e8d2442
+from pyresample.gradient._gradient_search import (
+    one_step_gradient_indices,
+    one_step_gradient_search,
+)
 from pyresample.resampler import BaseResampler
 
 logger = logging.getLogger(__name__)
@@ -52,7 +51,7 @@
     return pyproj.transform(src_prj, dst_prj, x_coords, y_coords)
 
 
-class GradientSearchResamplerOriginal(BaseResampler):
+class GradientSearchResampler(BaseResampler):
     """Resample using gradient search based bilinear interpolation."""
 
     def __init__(self, source_geo_def, target_geo_def):
@@ -159,7 +158,6 @@
                                               src_x_start, src_x_end)
 
                 dst_x_start = 0
-<<<<<<< HEAD
                 for x_step_number, dst_x_step in enumerate(dst_x_chunks):
                     dst_x_end = dst_x_start + dst_x_step
                     dst_y_start = 0
@@ -167,15 +165,6 @@
                         dst_y_end = dst_y_start + dst_y_step
                         # Get destination chunk polygon
                         dst_poly = self._get_dst_poly((x_step_number, y_step_number),
-=======
-                for x_chunk_idx, dst_x_step in enumerate(dst_x_chunks):
-                    dst_x_end = dst_x_start + dst_x_step
-                    dst_y_start = 0
-                    for y_chunk_idx, dst_y_step in enumerate(dst_y_chunks):
-                        dst_y_end = dst_y_start + dst_y_step
-                        # Get destination chunk polygon
-                        dst_poly = self._get_dst_poly((x_chunk_idx, y_chunk_idx),
->>>>>>> 3e8d2442
                                                       dst_x_start, dst_x_end,
                                                       dst_y_start, dst_y_end)
 
@@ -186,11 +175,7 @@
                                            src_x_start, src_x_end))
                         dst_slices.append((dst_y_start, dst_y_end,
                                            dst_x_start, dst_x_end))
-<<<<<<< HEAD
                         dst_mosaic_locations.append((x_step_number, y_step_number))
-=======
-                        dst_mosaic_locations.append((x_chunk_idx, y_chunk_idx))
->>>>>>> 3e8d2442
 
                         dst_y_start = dst_y_end
                     dst_x_start = dst_x_end
@@ -323,10 +308,9 @@
     assert src_gradient_yp.ndim == 2
     assert dst_x.ndim == 2
     assert dst_y.ndim == 2
-    all_shapes = (src_data.shape[1:], src_x.shape, src_y.shape,
-                  src_gradient_xl.shape, src_gradient_xp.shape,
-                  src_gradient_yl.shape, src_gradient_yp.shape)
-    assert all(all_shapes[0] == shape for shape in all_shapes[1:])
+    assert (src_data.shape[1:] == src_x.shape == src_y.shape ==
+            src_gradient_xl.shape == src_gradient_xp.shape ==
+            src_gradient_yl.shape == src_gradient_yp.shape)
     assert dst_x.shape == dst_y.shape
 
     image = one_step_gradient_search(src_data, src_x, src_y,
@@ -466,7 +450,7 @@
     return wrapper
 
 
-class GradientSearchResampler(BaseResampler):
+class GradientSearchResamplerNew(BaseResampler):
     """Resample using gradient search based bilinear interpolation."""
 
     def __init__(self, source_geo_def, target_geo_def):
