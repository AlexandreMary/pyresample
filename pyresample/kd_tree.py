# pyresample, Resampling of remote sensing image data in python
#
# Copyright (C) 2010, 2014, 2015  Esben S. Nielsen
#                           Adam.Dybbroe
<<<<<<< HEAD
# This program is free software: you can redistribute it and/or modify
# it under the terms of the GNU General Public License as published by
# the Free Software Foundation, either version 3 of the License, or
=======
#
# This program is free software: you can redistribute it and/or modify it under
# the terms of the GNU Lesser General Public License as published by the Free
# Software Foundation, either version 3 of the License, or
>>>>>>> d9724af6
#(at your option) any later version.
#
# This program is distributed in the hope that it will be useful, but WITHOUT
# ANY WARRANTY; without even the implied warranty of MERCHANTABILITY or FITNESS
# FOR A PARTICULAR PURPOSE.  See the GNU Lesser General Public License for more
# details.
#
# You should have received a copy of the GNU Lesser General Public License along
# with this program.  If not, see <http://www.gnu.org/licenses/>.

"""Handles reprojection of geolocated data. Several types of resampling are
supported"""

from __future__ import absolute_import

import types
import warnings
import sys

import numpy as np

from pyresample import geometry
from pyresample import data_reduce
from pyresample import _spatial_mp

if sys.version < '3':
    range = xrange
else:
    long = int

kd_tree_name = None
try:
    from pykdtree.kdtree import KDTree
    kd_tree_name = 'pykdtree'
except ImportError:
    try:
        import scipy.spatial as sp
        kd_tree_name = 'scipy.spatial'
    except ImportError:
        raise ImportError('Either pykdtree or scipy must be available')


class EmptyResult(Exception):
    pass


def which_kdtree():
    """Returns the name of the kdtree used for resampling
    """

    return kd_tree_name


def resample_nearest(source_geo_def, data, target_geo_def,
                     radius_of_influence, epsilon=0,
                     fill_value=0, reduce_data=True, nprocs=1, segments=None):
    """Resamples data using kd-tree nearest neighbour approach

    :Parameters:
    source_geo_def : object
        Geometry definition of source
    data : numpy array               
        1d array of single channel data points or
        (source_size, k) array of k channels of datapoints
    target_geo_def : object
        Geometry definition of target
    radius_of_influence : float 
        Cut off distance in meters
    epsilon : float, optional
        Allowed uncertainty in meters. Increasing uncertainty
        reduces execution time
    fill_value : {int, None}, optional 
            Set undetermined pixels to this value.
            If fill_value is None a masked array is returned 
            with undetermined pixels masked    
    reduce_data : bool, optional
        Perform initial coarse reduction of source dataset in order
        to reduce execution time
    nprocs : int, optional
        Number of processor cores to be used
    segments : {int, None}
        Number of segments to use when resampling.
        If set to None an estimate will be calculated

    :Returns: 
    data : numpy array 
        Source data resampled to target geometry
    """

    return _resample(source_geo_def, data, target_geo_def, 'nn',
                     radius_of_influence, neighbours=1,
                     epsilon=epsilon, fill_value=fill_value,
                     reduce_data=reduce_data, nprocs=nprocs, segments=segments)


def resample_gauss(source_geo_def, data, target_geo_def,
                   radius_of_influence, sigmas, neighbours=8, epsilon=0,
                   fill_value=0, reduce_data=True, nprocs=1, segments=None, with_uncert=False):
    """Resamples data using kd-tree gaussian weighting neighbour approach

    :Parameters:
    source_geo_def : object
        Geometry definition of source
    data : numpy array               
        Array of single channel data points or
        (source_geo_def.shape, k) array of k channels of datapoints
    target_geo_def : object
        Geometry definition of target
    radius_of_influence : float 
        Cut off distance in meters
    sigmas : list of floats or float            
        List of sigmas to use for the gauss weighting of each 
        channel 1 to k, w_k = exp(-dist^2/sigma_k^2).
        If only one channel is resampled sigmas is a single float value.
    neighbours : int, optional 
        The number of neigbours to consider for each grid point
    epsilon : float, optional
        Allowed uncertainty in meters. Increasing uncertainty
        reduces execution time
    fill_value : {int, None}, optional 
            Set undetermined pixels to this value.
            If fill_value is None a masked array is returned 
            with undetermined pixels masked    
    reduce_data : bool, optional
        Perform initial coarse reduction of source dataset in order
        to reduce execution time
    nprocs : int, optional
        Number of processor cores to be used
    segments : {int, None}
        Number of segments to use when resampling.
        If set to None an estimate will be calculated
    with_uncert : bool, optional
        Calculate uncertainty estimates

    :Returns:
    data : numpy array (default)
        Source data resampled to target geometry

    data, stddev, counts : numpy array, numpy array, numpy array (if with_uncert == True)
        Source data resampled to target geometry.
        Weighted standard devaition for all pixels having more than one source value
        Counts of number of source values used in weighting per pixel        
    """

    def gauss(sigma):
        # Return gauss function object
        return lambda r: np.exp(-r ** 2 / float(sigma) ** 2)

    # Build correct sigma argument
    is_multi_channel = False
    try:
        sigmas.__iter__()
        sigma_list = sigmas
        is_multi_channel = True
    except:
        sigma_list = [sigmas]

    for sigma in sigma_list:
        if not isinstance(sigma, (long, int, float)):
            raise TypeError('sigma must be number')

    # Get gauss function objects
    if is_multi_channel:
        weight_funcs = list(map(gauss, sigma_list))
    else:
        weight_funcs = gauss(sigmas)

    return _resample(source_geo_def, data, target_geo_def, 'custom',
                     radius_of_influence, neighbours=neighbours,
                     epsilon=epsilon, weight_funcs=weight_funcs, fill_value=fill_value,
                     reduce_data=reduce_data, nprocs=nprocs, segments=segments, with_uncert=with_uncert)


def resample_custom(source_geo_def, data, target_geo_def,
                    radius_of_influence, weight_funcs, neighbours=8,
                    epsilon=0, fill_value=0, reduce_data=True, nprocs=1,
                    segments=None, with_uncert=False):
    """Resamples data using kd-tree custom radial weighting neighbour approach

    :Parameters:
    source_geo_def : object
        Geometry definition of source
    data : numpy array               
        Array of single channel data points or
        (source_geo_def.shape, k) array of k channels of datapoints
    target_geo_def : object
        Geometry definition of target
    radius_of_influence : float 
        Cut off distance in meters
    weight_funcs : list of function objects or function object       
        List of weight functions f(dist) to use for the weighting 
        of each channel 1 to k.
        If only one channel is resampled weight_funcs is
        a single function object.
    neighbours : int, optional 
        The number of neigbours to consider for each grid point
    epsilon : float, optional
        Allowed uncertainty in meters. Increasing uncertainty
        reduces execution time
    fill_value : {int, None}, optional 
            Set undetermined pixels to this value.
            If fill_value is None a masked array is returned 
            with undetermined pixels masked    
    reduce_data : bool, optional
        Perform initial coarse reduction of source dataset in order
        to reduce execution time
    nprocs : int, optional
        Number of processor cores to be used
    segments : {int, None}
        Number of segments to use when resampling.
        If set to None an estimate will be calculated

    :Returns:
    data : numpy array (default)
        Source data resampled to target geometry

    data, stddev, counts : numpy array, numpy array, numpy array (if with_uncert == True)
        Source data resampled to target geometry.
        Weighted standard devaition for all pixels having more than one source value
        Counts of number of source values used in weighting per pixel
    """

    try:
        for weight_func in weight_funcs:
            if not isinstance(weight_func, types.FunctionType):
                raise TypeError('weight_func must be function object')
    except:
        if not isinstance(weight_funcs, types.FunctionType):
            raise TypeError('weight_func must be function object')

    return _resample(source_geo_def, data, target_geo_def, 'custom',
                     radius_of_influence, neighbours=neighbours,
                     epsilon=epsilon, weight_funcs=weight_funcs,
                     fill_value=fill_value, reduce_data=reduce_data,
                     nprocs=nprocs, segments=segments, with_uncert=with_uncert)


def _resample(source_geo_def, data, target_geo_def, resample_type,
              radius_of_influence, neighbours=8, epsilon=0, weight_funcs=None,
              fill_value=0, reduce_data=True, nprocs=1, segments=None, with_uncert=False):
    """Resamples swath using kd-tree approach"""

    valid_input_index, valid_output_index, index_array, distance_array = \
        get_neighbour_info(source_geo_def,
                           target_geo_def,
                           radius_of_influence,
                           neighbours=neighbours,
                           epsilon=epsilon,
                           reduce_data=reduce_data,
                           nprocs=nprocs,
                           segments=segments)

    return get_sample_from_neighbour_info(resample_type,
                                          target_geo_def.shape,
                                          data, valid_input_index,
                                          valid_output_index,
                                          index_array,
                                          distance_array=distance_array,
                                          weight_funcs=weight_funcs,
                                          fill_value=fill_value,
                                          with_uncert=with_uncert)


def get_neighbour_info(source_geo_def, target_geo_def, radius_of_influence,
                       neighbours=8, epsilon=0, reduce_data=True,
                       nprocs=1, segments=None):
    """Returns neighbour info

    :Parameters:
    source_geo_def : object
        Geometry definition of source
    target_geo_def : object
        Geometry definition of target
    radius_of_influence : float 
        Cut off distance in meters
    neighbours : int, optional 
        The number of neigbours to consider for each grid point
    epsilon : float, optional
        Allowed uncertainty in meters. Increasing uncertainty
        reduces execution time
    fill_value : {int, None}, optional 
            Set undetermined pixels to this value.
            If fill_value is None a masked array is returned 
            with undetermined pixels masked    
    reduce_data : bool, optional
        Perform initial coarse reduction of source dataset in order
        to reduce execution time
    nprocs : int, optional
        Number of processor cores to be used
    segments : {int, None}
        Number of segments to use when resampling.
        If set to None an estimate will be calculated

    :Returns:
    (valid_input_index, valid_output_index, 
    index_array, distance_array) : tuple of numpy arrays
        Neighbour resampling info
    """

    if source_geo_def.size < neighbours:
        warnings.warn('Searching for %s neighbours in %s data points' %
                      (neighbours, source_geo_def.size))

    if segments is None:
        cut_off = 3000000
        if target_geo_def.size > cut_off:
            segments = int(target_geo_def.size / cut_off)
        else:
            segments = 1

    # Find reduced input coordinate set
    valid_input_index, source_lons, source_lats = _get_valid_input_index(source_geo_def, target_geo_def,
                                                                         reduce_data,
                                                                         radius_of_influence,
                                                                         nprocs=nprocs)

    # Create kd-tree
    try:
        resample_kdtree = _create_resample_kdtree(source_lons, source_lats,
                                                  valid_input_index,
                                                  nprocs=nprocs)
    except EmptyResult:
        # Handle if all input data is reduced away
        valid_output_index, index_array, distance_array = \
            _create_empty_info(source_geo_def, target_geo_def, neighbours)
        return (valid_input_index, valid_output_index, index_array,
                distance_array)

    if segments > 1:
        # Iterate through segments
        for i, target_slice in enumerate(geometry._get_slice(segments,
                                                             target_geo_def.shape)):

            # Query on slice of target coordinates
            next_voi, next_ia, next_da = \
                _query_resample_kdtree(resample_kdtree, source_geo_def,
                                       target_geo_def,
                                       radius_of_influence, target_slice,
                                       neighbours=neighbours,
                                       epsilon=epsilon,
                                       reduce_data=reduce_data,
                                       nprocs=nprocs)

            # Build result iteratively
            if i == 0:
                # First iteration
                valid_output_index = next_voi
                index_array = next_ia
                distance_array = next_da
            else:
                valid_output_index = np.append(valid_output_index, next_voi)
                if neighbours > 1:
                    index_array = np.row_stack((index_array, next_ia))
                    distance_array = np.row_stack((distance_array, next_da))
                else:
                    index_array = np.append(index_array, next_ia)
                    distance_array = np.append(distance_array, next_da)
    else:
        # Query kd-tree with full target coordinate set
        full_slice = slice(None)
        valid_output_index, index_array, distance_array = \
            _query_resample_kdtree(resample_kdtree, source_geo_def,
                                   target_geo_def,
                                   radius_of_influence, full_slice,
                                   neighbours=neighbours,
                                   epsilon=epsilon,
                                   reduce_data=reduce_data,
                                   nprocs=nprocs)

    # Check if number of neighbours is potentially too low
    if neighbours > 1:
        if not np.all(np.isinf(distance_array[:, -1])):
            warnings.warn(('Possible more than %s neighbours '
                           'within %s m for some data points') %
                          (neighbours, radius_of_influence))

    return valid_input_index, valid_output_index, index_array, distance_array


def _get_valid_input_index(source_geo_def, target_geo_def, reduce_data,
                           radius_of_influence, nprocs=1):
    """Find indices of reduced inputput data"""

    source_lons, source_lats = source_geo_def.get_lonlats(nprocs=nprocs)
    source_lons = source_lons.ravel()
    source_lats = source_lats.ravel()

    if source_lons.size == 0 or source_lats.size == 0:
        raise ValueError('Cannot resample empty data set')
    elif source_lons.size != source_lats.size or \
            source_lons.shape != source_lats.shape:
        raise ValueError('Mismatch between lons and lats')

    # Remove illegal values
    valid_data = ((source_lons >= -180) & (source_lons <= 180) &
                  (source_lats <= 90) & (source_lats >= -90))
    valid_input_index = np.ones(source_geo_def.size, dtype=np.bool)

    if reduce_data:
        # Reduce dataset
        if (isinstance(source_geo_def, geometry.CoordinateDefinition) and
            isinstance(target_geo_def, (geometry.GridDefinition,
                                        geometry.AreaDefinition))) or \
           (isinstance(source_geo_def, (geometry.GridDefinition,
                                        geometry.AreaDefinition)) and
            isinstance(target_geo_def, (geometry.GridDefinition,
                                        geometry.AreaDefinition))):
            # Resampling from swath to grid or from grid to grid
            lonlat_boundary = target_geo_def.get_boundary_lonlats()
            valid_input_index = \
                data_reduce.get_valid_index_from_lonlat_boundaries(
                    lonlat_boundary[0],
                    lonlat_boundary[1],
                    source_lons, source_lats,
                    radius_of_influence)

    # Combine reduced and legal values
    valid_input_index = (valid_data & valid_input_index)

    if(isinstance(valid_input_index, np.ma.core.MaskedArray)):
        # Make sure valid_input_index is not a masked array
        valid_input_index = valid_input_index.filled(False)

    return valid_input_index, source_lons, source_lats


def _get_valid_output_index(source_geo_def, target_geo_def, target_lons,
                            target_lats, reduce_data, radius_of_influence):
    """Find indices of reduced output data"""

    valid_output_index = np.ones(target_lons.size, dtype=np.bool)

    if reduce_data:
        if isinstance(source_geo_def, (geometry.GridDefinition,
                                       geometry.AreaDefinition)) and \
                isinstance(target_geo_def, geometry.CoordinateDefinition):
            # Resampling from grid to swath
            lonlat_boundary = source_geo_def.get_boundary_lonlats()
            valid_output_index = \
                data_reduce.get_valid_index_from_lonlat_boundaries(
                    lonlat_boundary[0],
                    lonlat_boundary[1],
                    target_lons,
                    target_lats,
                    radius_of_influence)
            valid_output_index = valid_output_index.astype(np.bool)

    # Remove illegal values
    valid_out = ((target_lons >= -180) & (target_lons <= 180) &
                 (target_lats <= 90) & (target_lats >= -90))

    # Combine reduced and legal values
    valid_output_index = (valid_output_index & valid_out)

    return valid_output_index


def _create_resample_kdtree(source_lons, source_lats, valid_input_index, nprocs=1):
    """Set up kd tree on input"""

    """
    if not isinstance(source_geo_def, geometry.BaseDefinition):
        raise TypeError('source_geo_def must be of geometry type')
    
    #Get reduced cartesian coordinates and flatten them
    source_cartesian_coords = source_geo_def.get_cartesian_coords(nprocs=nprocs)
    input_coords = geometry._flatten_cartesian_coords(source_cartesian_coords)
    input_coords = input_coords[valid_input_index]
    """

    source_lons_valid = source_lons[valid_input_index]
    source_lats_valid = source_lats[valid_input_index]

    if nprocs > 1:
        cartesian = _spatial_mp.Cartesian_MP(nprocs)
    else:
        cartesian = _spatial_mp.Cartesian()

    input_coords = cartesian.transform_lonlats(
        source_lons_valid, source_lats_valid)

    if input_coords.size == 0:
        raise EmptyResult('No valid data points in input data')

    # Build kd-tree on input
    if kd_tree_name == 'pykdtree':
        resample_kdtree = KDTree(input_coords)
    elif nprocs > 1:
        resample_kdtree = _spatial_mp.cKDTree_MP(input_coords,
                                                 nprocs=nprocs)
    else:
        resample_kdtree = sp.cKDTree(input_coords)

    return resample_kdtree


def _query_resample_kdtree(resample_kdtree, source_geo_def, target_geo_def,
                           radius_of_influence, data_slice,
                           neighbours=8, epsilon=0, reduce_data=True, nprocs=1):
    """Query kd-tree on slice of target coordinates"""

    # Check validity of input
    if not isinstance(target_geo_def, geometry.BaseDefinition):
        raise TypeError('target_geo_def must be of geometry type')
    elif not isinstance(radius_of_influence, (long, int, float)):
        raise TypeError('radius_of_influence must be number')
    elif not isinstance(neighbours, int):
        raise TypeError('neighbours must be integer')
    elif not isinstance(epsilon, (long, int, float)):
        raise TypeError('epsilon must be number')

    # Get sliced target coordinates
    target_lons, target_lats = target_geo_def.get_lonlats(nprocs=nprocs,
                                                          data_slice=data_slice, dtype=source_geo_def.dtype)

    # Find indiced of reduced target coordinates
    valid_output_index = _get_valid_output_index(source_geo_def,
                                                 target_geo_def,
                                                 target_lons.ravel(),
                                                 target_lats.ravel(),
                                                 reduce_data,
                                                 radius_of_influence)

    # Get cartesian target coordinates and select reduced set
    if nprocs > 1:
        cartesian = _spatial_mp.Cartesian_MP(nprocs)
    else:
        cartesian = _spatial_mp.Cartesian()

    target_lons_valid = target_lons.ravel()[valid_output_index]
    target_lats_valid = target_lats.ravel()[valid_output_index]

    output_coords = cartesian.transform_lonlats(
        target_lons_valid, target_lats_valid)

    # pykdtree requires query points have same data type as kdtree.
    try:
        dt = resample_kdtree.data_pts.dtype
    except AttributeError:
        dt = resample_kdtree.data.dtype
    output_coords = np.asarray(output_coords, dtype=dt)

    # Query kd-tree
    distance_array, index_array = resample_kdtree.query(output_coords,
                                                        k=neighbours,
                                                        eps=epsilon,
                                                        distance_upper_bound=radius_of_influence)

    return valid_output_index, index_array, distance_array


def _create_empty_info(source_geo_def, target_geo_def, neighbours):
    """Creates dummy info for empty result set"""

    valid_output_index = np.ones(target_geo_def.size, dtype=np.bool)
    if neighbours > 1:
        index_array = (np.ones((target_geo_def.size, neighbours),
                               dtype=np.int32) * source_geo_def.size)
        distance_array = np.ones((target_geo_def.size, neighbours))
    else:
        index_array = (np.ones(target_geo_def.size, dtype=np.int32) *
                       source_geo_def.size)
        distance_array = np.ones(target_geo_def.size)

    return valid_output_index, index_array, distance_array


def get_sample_from_neighbour_info(resample_type, output_shape, data,
                                   valid_input_index, valid_output_index,
                                   index_array, distance_array=None,
                                   weight_funcs=None, fill_value=0,
                                   with_uncert=False):
    """Resamples swath based on neighbour info

    :Parameters:
    resample_type : {'nn', 'custom'}
        'nn': Use nearest neighbour resampling
        'custom': Resample based on weight_funcs
    output_shape : (int, int)
        Shape of output as (rows, cols)
    data : numpy array
        Source data
    valid_input_index : numpy array
        valid_input_index from get_neighbour_info
    valid_output_index : numpy array
        valid_output_index from get_neighbour_info
    index_array : numpy array
        index_array from get_neighbour_info
    distance_array : numpy array, optional
        distance_array from get_neighbour_info
        Not needed for 'nn' resample type
    weight_funcs : list of function objects or function object, optional       
        List of weight functions f(dist) to use for the weighting 
        of each channel 1 to k.
        If only one channel is resampled weight_funcs is
        a single function object.
        Must be supplied when using 'custom' resample type
    fill_value : {int, None}, optional 
        Set undetermined pixels to this value.
        If fill_value is None a masked array is returned 
        with undetermined pixels masked

    :Returns: 
    result : numpy array 
        Source data resampled to target geometry
    """

    if data.ndim > 2 and data.shape[0] * data.shape[1] == valid_input_index.size:
        data = data.reshape(data.shape[0] * data.shape[1], data.shape[2])
    elif data.shape[0] != valid_input_index.size:
        data = data.ravel()

    if valid_input_index.size != data.shape[0]:
        raise ValueError('Mismatch between geometry and dataset')

    is_multi_channel = (data.ndim > 1)
    valid_input_size = valid_input_index.sum()
    valid_output_size = valid_output_index.sum()

    # Handle empty result set
    if valid_input_size == 0 or valid_output_size == 0:
        if is_multi_channel:
            output_shape = list(output_shape)
            output_shape.append(data.shape[1])

        if fill_value is None:
            # Use masked array for fill values
            return np.ma.array(np.zeros(output_shape, data.dtype),
                               mask=np.ones(output_shape, dtype=np.bool))
        else:
            # Return fill vaues for all pixels
            return np.ones(output_shape, dtype=data.dtype) * fill_value

    # Get size of output and reduced input
    input_size = valid_input_size
    if len(output_shape) > 1:
        output_size = output_shape[0] * output_shape[1]
    else:
        output_size = output_shape[0]

    # Check validity of input
    if not isinstance(data, np.ndarray):
        raise TypeError('data must be numpy array')
    elif valid_input_index.ndim != 1:
        raise TypeError('valid_index must be one dimensional array')
    elif data.shape[0] != valid_input_index.size:
        raise TypeError('Not the same number of datapoints in '
                        'valid_input_index and data')

    valid_types = ('nn', 'custom')
    if not resample_type in valid_types:
        raise TypeError('Invalid resampling type: %s' % resample_type)

    if resample_type == 'custom' and weight_funcs is None:
        raise ValueError('weight_funcs must be supplied when using '
                         'custom resampling')

    if not isinstance(fill_value, (long, int, float)) and fill_value is not None:
        raise TypeError('fill_value must be number or None')

    if index_array.ndim == 1:
        neighbours = 1
    else:
        neighbours = index_array.shape[1]
        if resample_type == 'nn':
            raise ValueError('index_array contains more neighbours than '
                             'just the nearest')

    # Reduce data
    new_data = data[valid_input_index]

    # Nearest neighbour resampling should conserve data type
    # Get data type
    conserve_input_data_type = False
    if resample_type == 'nn':
        conserve_input_data_type = True
        input_data_type = new_data.dtype

    # Handle masked array input
    is_masked_data = False
    if np.ma.is_masked(new_data):
        # Add the mask as channels to the dataset
        is_masked_data = True
        new_data = np.column_stack((new_data.data, new_data.mask))

    if new_data.ndim > 1:  # Multiple channels or masked input
        output_shape = list(output_shape)
        output_shape.append(new_data.shape[1])

    # Prepare weight_funcs argument for handeling mask data
    if weight_funcs is not None and is_masked_data:
        if is_multi_channel:
            weight_funcs = weight_funcs * 2
        else:
            weight_funcs = (weight_funcs,) * 2

    # Handle request for masking intead of using fill values
    use_masked_fill_value = False
    if fill_value is None:
        use_masked_fill_value = True
        fill_value = _get_fill_mask_value(new_data.dtype)

    # Resample based on kd-tree query result
    if resample_type == 'nn' or neighbours == 1:
        # Get nearest neighbour using array indexing
        index_mask = (index_array == input_size)
        new_index_array = np.where(index_mask, 0, index_array)
        result = new_data[new_index_array]
        result[index_mask] = fill_value
    else:
        # Calculate result using weighting.
        # Note: the code below has low readability in order
        #       to avoid looping over numpy arrays

        # Get neighbours and masks of valid indices
        ch_neighbour_list = []
        index_mask_list = []
        for i in range(neighbours):  # Iterate over number of neighbours
            # Make working copy neighbour index and
            # set out of bounds indices to zero
            index_ni = index_array[:, i].copy()
            index_mask_ni = (index_ni == input_size)
            index_ni[index_mask_ni] = 0

            # Get channel data for the corresponing indices
            ch_ni = new_data[index_ni]
            ch_neighbour_list.append(ch_ni)
            index_mask_list.append(index_mask_ni)

        # Calculate weights
        weight_list = []
        for i in range(neighbours):  # Iterate over number of neighbours
            # Make working copy of neighbour distances and
            # set out of bounds distance to 1 in order to avoid numerical Inf
            distance = distance_array[:, i].copy()
            distance[index_mask_list[i]] = 1

            if new_data.ndim > 1:  # More than one channel in data set.
                # Calculate weights for each channel
                weights = []
                num_weights = valid_output_index.sum()
                num_channels = new_data.shape[1]
                for j in range(num_channels):
                    calc_weight = weight_funcs[j](distance)
                    # Turn a scalar weight into a numpy array
                    # (no effect if calc_weight already is an array)
                    expanded_calc_weight = np.ones(num_weights) * calc_weight
                    weights.append(expanded_calc_weight)

                # Collect weights for all channels for neighbour number
                weight_list.append(np.column_stack(weights))
            else:  # Only one channel
                weights = weight_funcs(distance)
                weight_list.append(weights)

        result = 0
        norm = 0
        count = 0
        norm_sqr = 0
        stddev = 0

        # Calculate result
        for i in range(neighbours):  # Iterate over number of neighbours
            # Find invalid indices to be masked of from calculation
            if new_data.ndim > 1:  # More than one channel in data set.
                inv_index_mask = np.expand_dims(
                    np.invert(index_mask_list[i]), axis=1)
            else:  # Only one channel
                inv_index_mask = np.invert(index_mask_list[i])

            # Aggregate result and norm
            weights_tmp = inv_index_mask * weight_list[i]
            result += weights_tmp * ch_neighbour_list[i]
            norm += weights_tmp

        # Normalize result and set fillvalue
        result_valid_index = (norm > 0)
        result[result_valid_index] /= norm[result_valid_index]

        if with_uncert:  # Calculate uncertainties
            # 2. pass to calculate standard deviation
            for i in range(neighbours):  # Iterate over number of neighbours
                # Find invalid indices to be masked of from calculation
                if new_data.ndim > 1:  # More than one channel in data set.
                    inv_index_mask = np.expand_dims(
                        np.invert(index_mask_list[i]), axis=1)
                else:  # Only one channel
                    inv_index_mask = np.invert(index_mask_list[i])

                # Aggregate stddev information
                weights_tmp = inv_index_mask * weight_list[i]
                count += inv_index_mask
                norm_sqr += weights_tmp ** 2
                values = inv_index_mask * ch_neighbour_list[i]
                stddev += weights_tmp * (values - result) ** 2

            # Calculate final stddev
            new_valid_index = (count > 1)
            v1 = norm[new_valid_index]
            v2 = norm_sqr[new_valid_index]
            stddev[new_valid_index] = np.sqrt(
                (v1 / (v1 ** 2 - v2)) * stddev[new_valid_index])
            stddev[~new_valid_index] = np.NaN

        # Add fill values
        result[np.invert(result_valid_index)] = fill_value

    # Create full result
    if new_data.ndim > 1:  # More than one channel
        output_raw_shape = ((output_size, new_data.shape[1]))
    else:  # One channel
        output_raw_shape = output_size

    full_result = np.ones(output_raw_shape) * fill_value
    full_result[valid_output_index] = result
    result = full_result

    if with_uncert:  # Add fill values for uncertainty
        full_stddev = np.ones(output_raw_shape) * np.nan
        full_count = np.zeros(output_raw_shape)
        full_stddev[valid_output_index] = stddev
        full_count[valid_output_index] = count
        stddev = full_stddev
        count = full_count

        stddev = stddev.reshape(output_shape)
        count = count.reshape(output_shape)

        if is_masked_data:  # Ignore uncert computation of masks
            stddev = _remask_data(stddev, is_to_be_masked=False)
            count = _remask_data(count, is_to_be_masked=False)

        # Set masks for invalid stddev
        stddev = np.ma.array(stddev, mask=np.isnan(stddev))

    # Reshape resampled data to correct shape
    result = result.reshape(output_shape)

    # Remap mask channels to create masked output
    if is_masked_data:
        result = _remask_data(result)

    # Create masking of fill values
    if use_masked_fill_value:
        result = np.ma.masked_equal(result, fill_value)

    # Set output data type to input data type if relevant
    if conserve_input_data_type:
        result = result.astype(input_data_type)

    if with_uncert:
        if np.ma.isMA(result):
            stddev = np.ma.array(stddev, mask=(result.mask | stddev.mask))
            count = np.ma.array(count, mask=result.mask)
        return result, stddev, count
    else:
        return result


def _get_fill_mask_value(data_dtype):
    """Returns the maximum value of dtype"""

    if issubclass(data_dtype.type, np.floating):
        fill_value = np.finfo(data_dtype.type).max
    elif issubclass(data_dtype.type, np.integer):
        fill_value = np.iinfo(data_dtype.type).max
    else:
        raise TypeError('Type %s is unsupported for masked fill values' %
                        data_dtype.type)
    return fill_value


def _remask_data(data, is_to_be_masked=True):
    """Interprets half the array as mask for the other half"""

    channels = data.shape[-1]
    if is_to_be_masked:
        mask = data[..., (channels // 2):]
        # All pixels affected by masked pixels are masked out
        mask = (mask != 0)
        data = np.ma.array(data[..., :(channels // 2)], mask=mask)
    else:
        data = data[..., :(channels // 2)]

    if data.shape[-1] == 1:
        data = data.reshape(data.shape[:-1])
    return data<|MERGE_RESOLUTION|>--- conflicted
+++ resolved
@@ -2,16 +2,10 @@
 #
 # Copyright (C) 2010, 2014, 2015  Esben S. Nielsen
 #                           Adam.Dybbroe
-<<<<<<< HEAD
-# This program is free software: you can redistribute it and/or modify
-# it under the terms of the GNU General Public License as published by
-# the Free Software Foundation, either version 3 of the License, or
-=======
 #
 # This program is free software: you can redistribute it and/or modify it under
 # the terms of the GNU Lesser General Public License as published by the Free
 # Software Foundation, either version 3 of the License, or
->>>>>>> d9724af6
 #(at your option) any later version.
 #
 # This program is distributed in the hope that it will be useful, but WITHOUT
