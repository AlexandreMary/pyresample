--- conflicted
+++ resolved
@@ -19,13 +19,7 @@
 
 # You should have received a copy of the GNU General Public License
 # along with this program.  If not, see <http://www.gnu.org/licenses/>.
-<<<<<<< HEAD
-"""Test the EWA ll2cr code.
-"""
-=======
 """Test the EWA ll2cr code."""
-import sys
->>>>>>> 205bcf6b
 import logging
 import numpy as np
 from pyresample.test.utils import create_test_longitude, create_test_latitude
@@ -188,23 +182,4 @@
         self.assertEqual(points_in_grid, lon_arr.size, "all points should be contained in a dynamic grid")
         self.assertIs(lon_arr, lon_res)
         self.assertIs(lat_arr, lat_res)
-<<<<<<< HEAD
-        self.assertEqual(points_in_grid, lon_arr.size, "all these test points should fall in this grid")
-=======
-        self.assertEqual(points_in_grid, lon_arr.size, "all these test points should fall in this grid")
-
-
-def suite():
-    """The test suite."""
-    loader = unittest.TestLoader()
-    mysuite = unittest.TestSuite()
-    mysuite.addTest(loader.loadTestsFromTestCase(TestLL2CRStatic))
-    mysuite.addTest(loader.loadTestsFromTestCase(TestLL2CRDynamic))
-    mysuite.addTest(loader.loadTestsFromTestCase(TestLL2CRWrapper))
-
-    return mysuite
-
-
-if __name__ == '__main__':
-    unittest.main()
->>>>>>> 205bcf6b
+        self.assertEqual(points_in_grid, lon_arr.size, "all these test points should fall in this grid")