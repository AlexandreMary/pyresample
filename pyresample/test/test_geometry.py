--- conflicted
+++ resolved
@@ -45,10 +45,6 @@
 
 
 class Test(unittest.TestCase):
-<<<<<<< HEAD
-=======
-
->>>>>>> 205bcf6b
     """Unit testing the geometry and geo_filter modules."""
 
     def test_lonlat_precomp(self):
@@ -2118,7 +2114,6 @@
         area_extent = [1, 2, 3, 6]
         y_size = area1.height + area2.height
         adef.assert_called_once_with(area1.area_id, area1.description, area1.proj_id,
-<<<<<<< HEAD
                                      area1.crs, area1.width, y_size, area_extent)
 
     @staticmethod
@@ -2153,13 +2148,6 @@
     @pytest.mark.parametrize('units', ['meters', 'degrees'])
     def test_create_area_def_base_combinations(self, projection, center, units):
         """Test create_area_def and the four sub-methods that call it in AreaDefinition."""
-=======
-                                     area1.proj_dict, area1.width, y_size, area_extent)
-
-    def test_create_area_def(self):
-        """Test create_area_def and the four sub-methods that call it in
-        AreaDefinition."""
->>>>>>> 205bcf6b
         from pyresample.geometry import AreaDefinition
         from pyresample.area_config import create_area_def as cad
 
@@ -2399,6 +2387,7 @@
 
     def test_get_geostationary_bbox(self):
         """Get the geostationary bbox."""
+
         geos_area = MagicMock()
         lon_0 = 0
         proj_dict = {'a': 6378169.00,
@@ -2516,25 +2505,4 @@
         self.assertDictEqual(res.proj_dict, area.proj_dict)
         np.testing.assert_allclose(res.area_extent, area.area_extent)
         self.assertEqual(res.shape[0], area.shape[0] / 2)
-<<<<<<< HEAD
-        self.assertEqual(res.shape[1], area.shape[1] / 4)
-=======
-        self.assertEqual(res.shape[1], area.shape[1] / 4)
-
-
-def suite():
-    """The test suite."""
-    loader = unittest.TestLoader()
-    mysuite = unittest.TestSuite()
-    mysuite.addTest(loader.loadTestsFromTestCase(Test))
-    mysuite.addTest(loader.loadTestsFromTestCase(TestStackedAreaDefinition))
-    mysuite.addTest(loader.loadTestsFromTestCase(TestDynamicAreaDefinition))
-    mysuite.addTest(loader.loadTestsFromTestCase(TestSwathDefinition))
-    mysuite.addTest(loader.loadTestsFromTestCase(TestCrop))
-
-    return mysuite
-
-
-if __name__ == '__main__':
-    unittest.main()
->>>>>>> 205bcf6b
+        self.assertEqual(res.shape[1], area.shape[1] / 4)