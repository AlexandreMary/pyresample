--- conflicted
+++ resolved
@@ -165,11 +165,7 @@
         
         lons2, lats2 = swath_def.get_lonlats()
         
-<<<<<<< HEAD
-        self.assertFalse(id(lons1) != id(lons2) or id(lats1) != id(lats2), 
-=======
         self.assertFalse(id(lons1) != id(lons2) or id(lats1) != id(lats2),
->>>>>>> 42a71a70
                     msg='Caching of swath coordinates failed')
 
     def test_swath_wrap(self):
